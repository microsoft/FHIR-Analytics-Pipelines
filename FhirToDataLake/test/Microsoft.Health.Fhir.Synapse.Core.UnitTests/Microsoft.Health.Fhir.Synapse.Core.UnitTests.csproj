--- conflicted
+++ resolved
@@ -33,8 +33,6 @@
       <CopyToOutputDirectory>PreserveNewest</CopyToOutputDirectory>
     </None>
   </ItemGroup>
-<<<<<<< HEAD
-=======
 
   <ItemGroup>
     <None Update="DataFilter\TestData\invalidBundle.json">
@@ -61,5 +59,4 @@
     <Exec Command="xcopy /y /d  &quot;$(SolutionDir)\packages\ApacheArrowCPP.0.1.6\build\native\bin\$(Configuration)\*.*&quot; &quot;$(OutDir)&quot;" />
   </Target>
 
->>>>>>> 934f400a
 </Project>