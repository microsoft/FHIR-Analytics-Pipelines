﻿// -------------------------------------------------------------------------------------------------
// Copyright (c) Microsoft Corporation. All rights reserved.
// Licensed under the MIT License (MIT). See LICENSE in the repo root for license information.
// -------------------------------------------------------------------------------------------------

using System;
using System.Collections.Generic;
using System.Threading;
using System.Threading.Tasks;
using Microsoft.Extensions.Logging.Abstractions;
using Microsoft.Extensions.Options;
using Microsoft.Health.Fhir.Synapse.Common.Configurations;
using Microsoft.Health.Fhir.Synapse.Common.Configurations.Arrow;
using Microsoft.Health.Fhir.Synapse.Common.Logging;
using Microsoft.Health.Fhir.Synapse.Common.Models.FhirSearch;
using Microsoft.Health.Fhir.Synapse.Common.Models.Jobs;
using Microsoft.Health.Fhir.Synapse.Core.DataFilter;
using Microsoft.Health.Fhir.Synapse.Core.DataProcessor;
using Microsoft.Health.Fhir.Synapse.Core.DataProcessor.DataConverter;
using Microsoft.Health.Fhir.Synapse.Core.Jobs;
using Microsoft.Health.Fhir.Synapse.Core.Jobs.Models;
using Microsoft.Health.Fhir.Synapse.DataClient;
using Microsoft.Health.Fhir.Synapse.DataClient.UnitTests;
using Microsoft.Health.Fhir.Synapse.DataWriter;
using Microsoft.Health.Fhir.Synapse.DataWriter.Azure;
using Microsoft.Health.Fhir.Synapse.SchemaManagement;
using Microsoft.Health.Fhir.Synapse.SchemaManagement.Parquet;
using Microsoft.Health.Fhir.Synapse.SchemaManagement.Parquet.SchemaProvider;
using Microsoft.Health.JobManagement;
using Newtonsoft.Json;
using NSubstitute;
using Xunit;

namespace Microsoft.Health.Fhir.Synapse.Core.UnitTests.Jobs
{
    public class FhirToDataLakeProcessingJobTests
    {
        private static IDiagnosticLogger _diagnosticLogger = new DiagnosticLogger();

        private const string TestBlobEndpoint = "UseDevelopmentStorage=true";

        private static readonly List<TypeFilter> TestResourceTypeFilters =
            new () { new TypeFilter("Patient", null) };

        [Fact]
        public async Task GivenValidDataClient_WhenExecute_ThenTheDataShouldBeSavedToBlob()
        {
            string progressResult = null;
            var progress = new Progress<string>((r) =>
            {
                progressResult = r;
            });

            var containerName = Guid.NewGuid().ToString("N");

            var filterConfiguration = new FilterConfiguration
            {
                FilterScope = FilterScope.System,
                RequiredTypes = "Patient",
            };

            var blobClient = new InMemoryBlobContainerClient();

            var job = GetFhirToDataLakeProcessingJob(1L, GetInputData(), TestDataProvider.GetBundleFromFile(TestDataConstants.PatientBundleFile1), containerName, blobClient, filterConfiguration);

            var resultString = await job.ExecuteAsync(progress, CancellationToken.None);
            var result = JsonConvert.DeserializeObject<FhirToDataLakeProcessingJobResult>(resultString);

            Assert.NotNull(result);
            Assert.Equal(3, result.SearchCount["Patient"]);
            Assert.Equal(3, result.ProcessedCount["Patient"]);
            Assert.Equal(0, result.SkippedCount["Patient"]);

            await Task.Delay(TimeSpan.FromMilliseconds(100));
            var progressForContext = JsonConvert.DeserializeObject<FhirToDataLakeProcessingJobResult>(progressResult);
            Assert.NotNull(progressForContext);
            Assert.Equal(progressForContext.SearchCount["Patient"], result.SearchCount["Patient"]);
            Assert.Equal(progressForContext.ProcessedCount["Patient"], result.ProcessedCount["Patient"]);
            Assert.Equal(progressForContext.SkippedCount["Patient"], result.SkippedCount["Patient"]);

            // verify blob data;
            var blobs = await blobClient.ListBlobsAsync("staging");
            Assert.Single(blobs);
        }

        [Theory]
        [InlineData(null)]
        [InlineData("")]
        [InlineData("{entry: [{resource: {}}]}")]
        public async Task GivenInvalidSearchBundle_WhenExecuteTask_ExceptionShouldBeThrown(string invalidBundle)
        {
            string progressResult = null;
            var progress = new Progress<string>((r) =>
            {
                progressResult = r;
            });

            var containerName = Guid.NewGuid().ToString("N");

            var filterConfiguration = new FilterConfiguration
            {
                FilterScope = FilterScope.System,
                RequiredTypes = "Patient",
            };

            var blobClient = new InMemoryBlobContainerClient();

            var job = GetFhirToDataLakeProcessingJob(1L, GetInputData(), invalidBundle, containerName, blobClient, filterConfiguration);

            await Assert.ThrowsAsync<RetriableJobException>(() => job.ExecuteAsync(progress, CancellationToken.None));
        }

        private static FhirToDataLakeProcessingJob GetFhirToDataLakeProcessingJob(
            long jobId,
            FhirToDataLakeProcessingJobInputData inputData,
            string bundleResult,
            string containerName,
            IAzureBlobContainerClient blobClient,
            FilterConfiguration filterConfiguration = null)
        {
            return new FhirToDataLakeProcessingJob(
                jobId,
                inputData,
                GetMockFhirDataClient(bundleResult),
                GetDataWriter(containerName, blobClient),
                GetParquetDataProcessor(),
                GetFhirSchemaManager(),
                GetGroupMemberExtractor(),
                GetFilterManager(filterConfiguration),
                _diagnosticLogger,
                new NullLogger<FhirToDataLakeProcessingJob>());
        }

        private static IFhirDataClient GetMockFhirDataClient(string firstBundle)
        {
            var dataClient = Substitute.For<IFhirDataClient>();

            // Get bundle from next link
            var nextBundle = TestDataProvider.GetBundleFromFile(TestDataConstants.PatientBundleFile2);
            dataClient.SearchAsync(default).ReturnsForAnyArgs(firstBundle, nextBundle);
            return dataClient;
        }

        private static IFhirDataWriter GetDataWriter(string containerName, IAzureBlobContainerClient blobClient)
        {
            var mockFactory = Substitute.For<IAzureBlobContainerClientFactory>();
            mockFactory.Create(Arg.Any<string>(), Arg.Any<string>()).ReturnsForAnyArgs(blobClient);

            var storageConfig = new DataLakeStoreConfiguration
            {
                StorageUrl = TestBlobEndpoint,
            };
            var jobConfig = new JobConfiguration
            {
                ContainerName = containerName,
            };

            var dataSink = new AzureBlobDataSink(Options.Create(storageConfig), Options.Create(jobConfig));
            return new AzureBlobDataWriter(mockFactory, dataSink, new NullLogger<AzureBlobDataWriter>());
        }

        private static ParquetDataProcessor GetParquetDataProcessor()
        {
            var schemaConfigurationOption = Options.Create(new SchemaConfiguration());

            var fhirSchemaManager = new FhirParquetSchemaManager(schemaConfigurationOption, ParquetSchemaProviderDelegate, NullLogger<FhirParquetSchemaManager>.Instance);
            var arrowConfigurationOptions = Options.Create(new ArrowConfiguration());

            var defaultConverter = new DefaultSchemaConverter(fhirSchemaManager, _diagnosticLogger, NullLogger<DefaultSchemaConverter>.Instance);
            var fhirConverter = new CustomSchemaConverter(TestUtils.GetMockAcrTemplateProvider(), schemaConfigurationOption, _diagnosticLogger, NullLogger<CustomSchemaConverter>.Instance);

            return new ParquetDataProcessor(
                fhirSchemaManager,
                arrowConfigurationOptions,
                TestUtils.TestDataSchemaConverterDelegate,
                _diagnosticLogger,
                NullLogger<ParquetDataProcessor>.Instance);
        }

        private static IParquetSchemaProvider ParquetSchemaProviderDelegate(string name)
        {
<<<<<<< HEAD
            return new LocalDefaultSchemaProvider(_diagnosticLogger, NullLogger<LocalDefaultSchemaProvider>.Instance);
=======
            return new LocalDefaultSchemaProvider(Options.Create(new FhirServerConfiguration()), NullLogger<LocalDefaultSchemaProvider>.Instance);
>>>>>>> 00d1e9b0
        }

        private static IFhirSchemaManager<FhirParquetSchemaNode> GetFhirSchemaManager()
        {
            var schemaConfigurationOption = Options.Create(new SchemaConfiguration());

            return new FhirParquetSchemaManager(schemaConfigurationOption, ParquetSchemaProviderDelegate, NullLogger<FhirParquetSchemaManager>.Instance);
        }

        private static IFilterManager GetFilterManager(FilterConfiguration filterConfiguration)
        {
            filterConfiguration ??= new FilterConfiguration();
            var filterManager = Substitute.For<IFilterManager>();
            filterManager.GetTypeFiltersAsync(default).Returns(TestResourceTypeFilters);
            filterManager.GetFilterScopeAsync(default).Returns(filterConfiguration.FilterScope);
            filterManager.GetGroupIdAsync(default).Returns(filterConfiguration.GroupId);
            return filterManager;
        }

        private static IGroupMemberExtractor GetGroupMemberExtractor()
        {
            var groupMemberExtractor = Substitute.For<IGroupMemberExtractor>();
            var patients = new HashSet<string> { "patientId1", "patientId2" };
            groupMemberExtractor.GetGroupPatientsAsync(default, default, default, default).ReturnsForAnyArgs(patients);
            return groupMemberExtractor;
        }

        private FhirToDataLakeProcessingJobInputData GetInputData()
        {
            var inputData = new FhirToDataLakeProcessingJobInputData
            {
                JobType = JobType.Processing,
                TriggerSequenceId = 0L,
                ProcessingJobSequenceId = 0L,
                DataEndTime = DateTimeOffset.UtcNow,
            };
            return inputData;
        }
    }
}<|MERGE_RESOLUTION|>--- conflicted
+++ resolved
@@ -179,11 +179,7 @@
 
         private static IParquetSchemaProvider ParquetSchemaProviderDelegate(string name)
         {
-<<<<<<< HEAD
-            return new LocalDefaultSchemaProvider(_diagnosticLogger, NullLogger<LocalDefaultSchemaProvider>.Instance);
-=======
-            return new LocalDefaultSchemaProvider(Options.Create(new FhirServerConfiguration()), NullLogger<LocalDefaultSchemaProvider>.Instance);
->>>>>>> 00d1e9b0
+            return new LocalDefaultSchemaProvider(Options.Create(new FhirServerConfiguration()), _diagnosticLogger, NullLogger<LocalDefaultSchemaProvider>.Instance);
         }
 
         private static IFhirSchemaManager<FhirParquetSchemaNode> GetFhirSchemaManager()
