﻿// -------------------------------------------------------------------------------------------------
// Copyright (c) Microsoft Corporation. All rights reserved.
// Licensed under the MIT License (MIT). See LICENSE in the repo root for license information.
// -------------------------------------------------------------------------------------------------

using System;
using System.Collections.Generic;
using System.IO;
using System.Linq;
using System.Threading;
using System.Threading.Tasks;
using Microsoft.Extensions.Logging.Abstractions;
using Microsoft.Extensions.Options;
using Microsoft.Health.Fhir.Synapse.Common.Authentication;
using Microsoft.Health.Fhir.Synapse.Common.Configurations;
using Microsoft.Health.Fhir.Synapse.Common.Metrics;
using Microsoft.Health.Fhir.Synapse.Common.Models.FhirSearch;
using Microsoft.Health.Fhir.Synapse.Common.Models.Jobs;
using Microsoft.Health.Fhir.Synapse.Core.DataFilter;
using Microsoft.Health.Fhir.Synapse.Core.Extensions;
using Microsoft.Health.Fhir.Synapse.Core.Jobs;
using Microsoft.Health.Fhir.Synapse.Core.Jobs.Models;
using Microsoft.Health.Fhir.Synapse.Core.Jobs.Models.AzureStorage;
using Microsoft.Health.Fhir.Synapse.DataClient;
using Microsoft.Health.Fhir.Synapse.DataClient.Exceptions;
using Microsoft.Health.Fhir.Synapse.DataClient.UnitTests;
using Microsoft.Health.Fhir.Synapse.DataWriter;
using Microsoft.Health.Fhir.Synapse.DataWriter.Azure;
using Microsoft.Health.JobManagement;
using Newtonsoft.Json;
using NSubstitute;
using Xunit;

namespace Microsoft.Health.Fhir.Synapse.Core.UnitTests.Jobs
{
    public class FhirToDataLakeOrchestratorJobTests
    {
        private const string TestBlobEndpoint = "UseDevelopmentStorage=true";
        private const long TBValue = 1024L * 1024L * 1024L * 1024L;
        private static readonly DateTimeOffset TestStartTime = new DateTimeOffset(2014, 8, 18, 0, 0, 0, TimeSpan.FromHours(0));
        private static readonly DateTimeOffset TestEndTime = new DateTimeOffset(2020, 11, 1, 0, 0, 0, TimeSpan.FromHours(0));

        private static readonly List<TypeFilter> TestResourceTypeFilters =
            new () { new TypeFilter("Patient", null) };

        [Fact]
        public async Task GivenASystemScopeNewOrchestratorJob_WhenProcessingInputFilesMoreThanConcurrentCount_ThenJobShouldBeCompleted()
        {
            await VerifyCommonOrchestratorJobAsync(4, 2);
        }

        [Fact]
        public async Task GivenASystemScopeNewOrchestratorJob_WhenProcessingInputFilesEqualsConcurrentCount_ThenJobShouldBeCompleted()
        {
            await VerifyCommonOrchestratorJobAsync(4, 4);
        }

        [Fact]
        public async Task GivenASystemScopeNewOrchestratorJob_WhenProcessingInputFilesLessThanConcurrentCount_ThenJobShouldBeCompleted()
        {
            await VerifyCommonOrchestratorJobAsync(2, 4);
        }

        [Fact]
        public async Task GivenASystemScopeResumedOrchestratorJob_WhenExecute_ThenJobShouldBeCompleted()
        {
            await VerifyCommonOrchestratorJobAsync(4, 2, 1);
        }

        [Fact]
        public async Task GivenASystemScopeResumedOrchestratorJob_WhenExecuteSomeJobCompleted_ThenJobShouldBeCompleted()
        {
            await VerifyCommonOrchestratorJobAsync(10, 2, 5, 3);
        }

        [Fact]
        public async Task GivenAGroupScopeNewOrchestratorJob_WhenExecute_ThenJobShouldBeCompleted()
        {
            var metadataStore = GetMetaDataStore();

            try
            {
                const int patientCnt = 20;
                var patients = new List<string>();
                for (var i = 0; i < patientCnt; i++)
                {
                    patients.Add($"patientId{i}");
                }

                var previousPatientInfo = new CompartmentInfoEntity
                {
                    PartitionKey = TableKeyProvider.CompartmentPartitionKey((byte)QueueType.FhirToDataLake),
                    RowKey = TableKeyProvider.CompartmentRowKey(patients[0]),
                    VersionId = 3,
                };
                await metadataStore.AddEntityAsync(previousPatientInfo);
                var result = await VerifyCommonOrchestratorJobAsync(patientCnt, 4, filterScope: FilterScope.Group, metadataStore: metadataStore);

                // verify patient version for group scope
                Assert.Equal(patientCnt, result.NextPatientIndex);

                foreach (var patientId in patients)
                {
                    var entity = await metadataStore.GetCompartmentInfoEntityAsync((byte)QueueType.FhirToDataLake, patientId);
                    Assert.Equal(patientId == patients[0] ? 4 : 1, entity.VersionId);
                }
            }
            finally
            {
                await metadataStore.DeleteMetadataTableAsync();

            }
        }

        [Fact]
        public async Task GivenABrokenDataClient_WhenExecute_ThenRetriableJobExceptionShouldBeThrown()
        {
            string progressResult = null;
            var progress = new Progress<string>((r) =>
            {
                progressResult = r;
            });

            var containerName = Guid.NewGuid().ToString("N");

            var blobClient = new InMemoryBlobContainerClient();

            var inputData = GetInputData();
            var queueClient = GetQueueClient();
            var jobInfoList = (await queueClient.EnqueueAsync(
                (byte)QueueType.FhirToDataLake,
                new[] { JsonConvert.SerializeObject(inputData) },
                inputData.TriggerSequenceId,
                false,
                false,
                CancellationToken.None)).ToList();
            Assert.Single(jobInfoList);
            var orchestratorJobInfo = jobInfoList.First();

            var job = new FhirToDataLakeOrchestratorJob(
                orchestratorJobInfo,
                inputData,
                new FhirToDataLakeOrchestratorJobResult(),
                GetBrokenFhirDataClient(),
                GetDataWriter(containerName, blobClient),
                queueClient,
                GetGroupMemberExtractor(0),
                GetFilterManager(new FilterConfiguration()),
                GetMetaDataStore(),
<<<<<<< HEAD
                new JobSchedulerConfiguration(),
                new MetricsLogger(new NullLogger<MetricsLogger>()),
=======
                10,
>>>>>>> c51d65db
                new NullLogger<FhirToDataLakeOrchestratorJob>());

            var retriableJobException = await Assert.ThrowsAsync<RetriableJobException>(async () =>
                await job.ExecuteAsync(progress, CancellationToken.None));

            Assert.IsType<FhirSearchException>(retriableJobException.InnerException);
        }

        private static async Task<FhirToDataLakeOrchestratorJobResult> VerifyCommonOrchestratorJobAsync(
            int inputFileCount,
            int concurrentCount,
            int resumeFrom = -1,
            int completedCount = 0,
            FilterScope filterScope = FilterScope.System,
            IMetadataStore metadataStore = null)
        {
            string progressResult = null;
            var progress = new Progress<string>((r) =>
            {
                progressResult = r;
            });

            var containerName = Guid.NewGuid().ToString("N");

            var filterConfiguration = new FilterConfiguration
            {
                FilterScope = filterScope,
            };

            var blobClient = new InMemoryBlobContainerClient();

            var inputData = GetInputData();
            var queueClient = GetQueueClient(filterScope);
            var jobInfoList = (await queueClient.EnqueueAsync(
                (byte)QueueType.FhirToDataLake,
                new[] { JsonConvert.SerializeObject(inputData) },
                inputData.TriggerSequenceId,
                false,
                false,
                CancellationToken.None)).ToList();
            Assert.Single(jobInfoList);
            var orchestratorJobInfo = jobInfoList.First();

            var orchestratorJobResult = new FhirToDataLakeOrchestratorJobResult();
            var resumeMode = resumeFrom >= 0;
            for (var i = 0; i < inputFileCount; ++i)
            {
                if (resumeMode)
                {
                    if (i <= resumeFrom)
                    {
                        var processingInput = new FhirToDataLakeProcessingJobInputData()
                        {
                            JobType = JobType.Processing,
                            ProcessingJobSequenceId = i,
                            TriggerSequenceId = inputData.TriggerSequenceId,
                            Since = inputData.Since,
                            DataStartTime = TestStartTime.AddDays(i),
                            DataEndTime = TestStartTime.AddDays(i + 1),
                        };

                        var jobInfo = (await queueClient.EnqueueAsync(0, new[] { JsonConvert.SerializeObject(processingInput) }, 1, false, false, CancellationToken.None)).First();

                        var processingResult = new FhirToDataLakeProcessingJobResult
                        {
                            SearchCount = new Dictionary<string, int> { { "Patient", 1 } },
                            ProcessedCount = new Dictionary<string, int> { { "Patient", 1 } },
                            SkippedCount = new Dictionary<string, int> { { "Patient", 0 } },
                            ProcessedCountInTotal = 1,
                            ProcessedDataSizeInTotal = 1000L * TBValue,
                        };

                        jobInfo.Result = JsonConvert.SerializeObject(processingResult);
                        if (i < completedCount)
                        {
                            jobInfo.Status = JobStatus.Completed;
                            orchestratorJobResult.TotalResourceCounts.ConcatDictionaryCount(processingResult.SearchCount);
                            orchestratorJobResult.ProcessedResourceCounts.ConcatDictionaryCount(processingResult.ProcessedCount);
                            orchestratorJobResult.ProcessedCountInTotal += processingResult.ProcessedCountInTotal;
                            orchestratorJobResult.ProcessedDataSizeInTotal += processingResult.ProcessedDataSizeInTotal;
                        }
                        else
                        {
                            jobInfo.Status = JobStatus.Running;
                            orchestratorJobResult.RunningJobIds.Add(jobInfo.Id);
                        }

                        orchestratorJobResult.CreatedJobCount += 1;
                        orchestratorJobResult.NextJobTimestamp = TestStartTime.AddDays(i + 1);
                    }
                }
            }

            for (var i = 0; i < inputFileCount; ++i)
            {
                if (i < completedCount)
                {
                    await CreateBlobForProcessingJob(orchestratorJobInfo.Id + i + 1, TestStartTime.AddDays(i + 1).DateTime, true, blobClient);
                }
                else
                {
                    await CreateBlobForProcessingJob(orchestratorJobInfo.Id + i + 1, TestStartTime.AddDays(i + 1).DateTime, false, blobClient);
                }
            }

            var groupMemberExtractor = GetGroupMemberExtractor(inputFileCount);
            var job = new FhirToDataLakeOrchestratorJob(
                orchestratorJobInfo,
                inputData,
                orchestratorJobResult,
                GetMockFhirDataClient(inputFileCount, resumeFrom),
                GetDataWriter(containerName, blobClient),
                queueClient,
                groupMemberExtractor,
                GetFilterManager(filterConfiguration),
                metadataStore ?? GetMetaDataStore(),
<<<<<<< HEAD
                schedulerConfig,
                new MetricsLogger(new NullLogger<MetricsLogger>()),
=======
                concurrentCount,
>>>>>>> c51d65db
                new NullLogger<FhirToDataLakeOrchestratorJob>())
            {
                NumberOfPatientsPerProcessingJob = 1,
            };

            var resultString = await job.ExecuteAsync(progress, CancellationToken.None);
            var result = JsonConvert.DeserializeObject<FhirToDataLakeOrchestratorJobResult>(resultString);

            Assert.NotNull(result);
            Assert.Equal(inputFileCount, result.CreatedJobCount);
            Assert.Empty(result.RunningJobIds);
            Assert.Equal(inputFileCount, result.TotalResourceCounts["Patient"]);
            Assert.Equal(inputFileCount, result.ProcessedResourceCounts["Patient"]);
            Assert.Equal(0, result.SkippedResourceCounts["Patient"]);
            Assert.Equal(inputFileCount, result.ProcessedCountInTotal);
            Assert.Equal(inputFileCount * 1000L * TBValue, result.ProcessedDataSizeInTotal);

            await Task.Delay(TimeSpan.FromMilliseconds(100));
            var progressForContext = JsonConvert.DeserializeObject<FhirToDataLakeOrchestratorJobResult>(progressResult);
            Assert.NotNull(progressForContext);
            Assert.Equal(inputFileCount, progressForContext.CreatedJobCount);
            Assert.Empty(progressForContext.RunningJobIds);
            Assert.Equal(progressForContext.TotalResourceCounts["Patient"], result.TotalResourceCounts["Patient"]);
            Assert.Equal(progressForContext.ProcessedResourceCounts["Patient"], result.ProcessedResourceCounts["Patient"]);
            Assert.Equal(progressForContext.SkippedResourceCounts["Patient"], result.SkippedResourceCounts["Patient"]);
            Assert.Equal(progressForContext.ProcessedDataSizeInTotal, result.ProcessedDataSizeInTotal);
            Assert.Equal(progressForContext.ProcessedCountInTotal, result.ProcessedCountInTotal);
            Assert.Equal(progressForContext.NextPatientIndex, result.NextPatientIndex);

            Assert.Equal(inputFileCount, queueClient.JobInfos.Count - 1);

            // verify blob data;
            var blobs = await blobClient.ListBlobsAsync("staging");
            Assert.Empty(blobs);

            blobs = await blobClient.ListBlobsAsync("result");
            Assert.Equal(inputFileCount, blobs.Count());

            return result;
        }

        private static MockQueueClient GetQueueClient(FilterScope filterScope = FilterScope.System)
        {
            var queueClient = new MockQueueClient
            {
                GetJobByIdFunc = (queueClient, id,  _) =>
                {
                    var jobInfo = queueClient.JobInfos.First(t => t.Id == id);

                    if (jobInfo == null)
                    {
                        return null;
                    }

                    if (jobInfo.Status == JobStatus.Completed)
                    {
                        return jobInfo;
                    }

                    var processingResult = new FhirToDataLakeProcessingJobResult
                    {
                        SearchCount = new Dictionary<string, int> { { "Patient", 1 } },
                        ProcessedCount = new Dictionary<string, int> { { "Patient", 1 } },
                        SkippedCount = new Dictionary<string, int> { { "Patient", 0 } },
                        ProcessedCountInTotal = 1,
                        ProcessedDataSizeInTotal = 1000L * TBValue,
                    };

                    if (filterScope == FilterScope.Group)
                    {
                        var input =
                            JsonConvert.DeserializeObject<FhirToDataLakeProcessingJobInputData>(jobInfo.Definition);
                        foreach (var patientWrapper in input.ToBeProcessedPatients)
                        {
                            processingResult.ProcessedPatientVersion[patientWrapper.PatientHash] =
                                patientWrapper.VersionId + 1;
                        }
                    }

                    jobInfo.Result = JsonConvert.SerializeObject(processingResult);
                    jobInfo.Status = JobStatus.Completed;
                    return jobInfo;
                },
            };

            return queueClient;
        }

        private static FhirToDataLakeOrchestratorJobInputData GetInputData()
        {
            return new FhirToDataLakeOrchestratorJobInputData
            {
                JobType = JobType.Orchestrator,
                TriggerSequenceId = 0L,
                DataStartTime = TestStartTime,
                DataEndTime = TestEndTime,
            };
        }

        private static IFhirDataClient GetBrokenFhirDataClient()
        {
            var dataClient = Substitute.For<IFhirDataClient>();
            dataClient.SearchAsync(default)
                .ReturnsForAnyArgs(Task.FromException<string>(new FhirSearchException("fake fhir search exception.")));
            return dataClient;
        }

        private static IFhirDataClient GetMockFhirDataClient(int count, int resumedFrom)
        {
            var dataClient = Substitute.For<IFhirDataClient>();

            // Get bundle from next link
            var nextBundles = GetSearchBundles(count);
            var emptyBundle = TestDataProvider.GetBundleFromFile(TestDataConstants.EmptyBundleFile);
            nextBundles.Add(emptyBundle);
            dataClient.SearchAsync(default).ReturnsForAnyArgs(nextBundles[resumedFrom + 1], nextBundles.Skip(resumedFrom + 2).ToArray());
            return dataClient;
        }

        private static List<string> GetSearchBundles(int count)
        {
            var bundleSample = TestDataProvider.GetBundleFromFile(TestDataConstants.PatientBundleFile2);
            var results = new List<string> { bundleSample };
            for (var i = 1; i < count; i++)
            {
                var nextTime = TestStartTime.AddDays(i).ToString("yyyy-MM-dd");
                results.Add(bundleSample.Replace("2014-08-18", nextTime));
            }

            return results;
        }

        private static IMetadataStore GetMetaDataStore()
        {
            var jobConfig = Options.Create(new JobConfiguration
            {
                JobInfoTableName = "jobinfotable",
                MetadataTableName = "metadatatable",
                JobInfoQueueName = "jobinfoqueue",
            });
            var tableClientFactory = new AzureTableClientFactory(
                new DefaultTokenCredentialProvider(new NullLogger<DefaultTokenCredentialProvider>()));

            IMetadataStore metadataStore = new AzureTableMetadataStore(tableClientFactory, jobConfig, new NullLogger<AzureTableMetadataStore>());
            Assert.True(metadataStore.IsInitialized());
            return metadataStore;
        }

        private static IFhirDataWriter GetDataWriter(string containerName, IAzureBlobContainerClient blobClient)
        {
            var mockFactory = Substitute.For<IAzureBlobContainerClientFactory>();
            mockFactory.Create(Arg.Any<string>(), Arg.Any<string>()).ReturnsForAnyArgs(blobClient);

            var storageConfig = new DataLakeStoreConfiguration
            {
                StorageUrl = TestBlobEndpoint,
            };
            var jobConfig = new JobConfiguration
            {
                ContainerName = containerName,
            };

            var dataSink = new AzureBlobDataSink(Options.Create(storageConfig), Options.Create(jobConfig));
            return new AzureBlobDataWriter(mockFactory, dataSink, new NullLogger<AzureBlobDataWriter>());
        }

        private static IFilterManager GetFilterManager(FilterConfiguration filterConfiguration)
        {
            var filterManager = Substitute.For<IFilterManager>();
            filterManager.GetTypeFiltersAsync(default).Returns(TestResourceTypeFilters);
            filterManager.GetFilterScopeAsync(default).Returns(filterConfiguration.FilterScope);
            filterManager.GetGroupIdAsync(default).Returns(filterConfiguration.GroupId);
            return filterManager;
        }

        private static IGroupMemberExtractor GetGroupMemberExtractor(int count)
        {
            var groupMemberExtractor = Substitute.For<IGroupMemberExtractor>();
            var patients = new HashSet<string>();
            for (var i = 0; i < count; i++)
            {
                patients.Add($"patientId{i}");
            }

            groupMemberExtractor.GetGroupPatientsAsync(default, default, default, default).ReturnsForAnyArgs(patients);
            return groupMemberExtractor;
        }

        private static async Task CreateBlobForProcessingJob(long jobId, DateTime dateTime, bool isCompleted, IAzureBlobContainerClient blobClient)
        {
            var stream = new MemoryStream();
            var bytes = new byte[] { 1, 2, 3, 4, 5, 6 };
            await stream.WriteAsync(bytes, 0, bytes.Length);
            stream.Position = 0;
            var partId = 0;
            var blobName = isCompleted
                ? $"result/Patient/{dateTime.Year:d4}/{dateTime.Month:d2}/{dateTime.Day:d2}/{jobId:d20}/Patient_{partId:d10}.parquet"
                : $"staging/{jobId:d20}/Patient/{dateTime.Year:d4}/{dateTime.Month:d2}/{dateTime.Day:d2}/Patient_{partId:d10}.parquet";

            await blobClient.CreateBlobAsync(blobName, stream, CancellationToken.None);
        }
    }
}<|MERGE_RESOLUTION|>--- conflicted
+++ resolved
@@ -147,12 +147,8 @@
                 GetGroupMemberExtractor(0),
                 GetFilterManager(new FilterConfiguration()),
                 GetMetaDataStore(),
-<<<<<<< HEAD
-                new JobSchedulerConfiguration(),
+                10,
                 new MetricsLogger(new NullLogger<MetricsLogger>()),
-=======
-                10,
->>>>>>> c51d65db
                 new NullLogger<FhirToDataLakeOrchestratorJob>());
 
             var retriableJobException = await Assert.ThrowsAsync<RetriableJobException>(async () =>
@@ -269,12 +265,8 @@
                 groupMemberExtractor,
                 GetFilterManager(filterConfiguration),
                 metadataStore ?? GetMetaDataStore(),
-<<<<<<< HEAD
-                schedulerConfig,
+                concurrentCount,
                 new MetricsLogger(new NullLogger<MetricsLogger>()),
-=======
-                concurrentCount,
->>>>>>> c51d65db
                 new NullLogger<FhirToDataLakeOrchestratorJob>())
             {
                 NumberOfPatientsPerProcessingJob = 1,
