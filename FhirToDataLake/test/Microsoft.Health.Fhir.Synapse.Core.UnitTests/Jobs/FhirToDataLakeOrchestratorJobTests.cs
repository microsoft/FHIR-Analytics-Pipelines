﻿// -------------------------------------------------------------------------------------------------
// Copyright (c) Microsoft Corporation. All rights reserved.
// Licensed under the MIT License (MIT). See LICENSE in the repo root for license information.
// -------------------------------------------------------------------------------------------------

using System;
using System.Collections.Generic;
using System.IO;
using System.Linq;
using System.Threading;
using System.Threading.Tasks;
using Microsoft.Extensions.Logging.Abstractions;
using Microsoft.Extensions.Options;
using Microsoft.Health.Fhir.Synapse.Common.Authentication;
using Microsoft.Health.Fhir.Synapse.Common.Configurations;
<<<<<<< HEAD
using Microsoft.Health.Fhir.Synapse.Common.Logging;
=======
using Microsoft.Health.Fhir.Synapse.Common.Metrics;
>>>>>>> 40453b63
using Microsoft.Health.Fhir.Synapse.Common.Models.FhirSearch;
using Microsoft.Health.Fhir.Synapse.Common.Models.Jobs;
using Microsoft.Health.Fhir.Synapse.Core.DataFilter;
using Microsoft.Health.Fhir.Synapse.Core.Extensions;
using Microsoft.Health.Fhir.Synapse.Core.Jobs;
using Microsoft.Health.Fhir.Synapse.Core.Jobs.Models;
using Microsoft.Health.Fhir.Synapse.Core.Jobs.Models.AzureStorage;
using Microsoft.Health.Fhir.Synapse.DataClient;
using Microsoft.Health.Fhir.Synapse.DataClient.Exceptions;
using Microsoft.Health.Fhir.Synapse.DataClient.UnitTests;
using Microsoft.Health.Fhir.Synapse.DataWriter;
using Microsoft.Health.Fhir.Synapse.DataWriter.Azure;
using Microsoft.Health.JobManagement;
using Newtonsoft.Json;
using NSubstitute;
using Xunit;

namespace Microsoft.Health.Fhir.Synapse.Core.UnitTests.Jobs
{
    public class FhirToDataLakeOrchestratorJobTests
    {
        private static IDiagnosticLogger _diagnosticLogger = new DiagnosticLogger();
        private const string TestBlobEndpoint = "UseDevelopmentStorage=true";
        private const long TBValue = 1024L * 1024L * 1024L * 1024L;
        private static readonly DateTimeOffset TestStartTime = new DateTimeOffset(2014, 8, 18, 0, 0, 0, TimeSpan.FromHours(0));
        private static readonly DateTimeOffset TestEndTime = new DateTimeOffset(2020, 11, 1, 0, 0, 0, TimeSpan.FromHours(0));

        private static readonly List<TypeFilter> TestResourceTypeFilters =
            new () { new TypeFilter("Patient", null) };

        [Fact]
        public async Task GivenASystemScopeNewOrchestratorJob_WhenProcessingInputFilesMoreThanConcurrentCount_ThenJobShouldBeCompleted()
        {
            await VerifyCommonOrchestratorJobAsync(4, 2);
        }

        [Fact]
        public async Task GivenASystemScopeNewOrchestratorJob_WhenProcessingInputFilesEqualsConcurrentCount_ThenJobShouldBeCompleted()
        {
            await VerifyCommonOrchestratorJobAsync(4, 4);
        }

        [Fact]
        public async Task GivenASystemScopeNewOrchestratorJob_WhenProcessingInputFilesLessThanConcurrentCount_ThenJobShouldBeCompleted()
        {
            await VerifyCommonOrchestratorJobAsync(2, 4);
        }

        [Fact]
        public async Task GivenASystemScopeResumedOrchestratorJob_WhenExecute_ThenJobShouldBeCompleted()
        {
            await VerifyCommonOrchestratorJobAsync(4, 2, 1);
        }

        [Fact]
        public async Task GivenASystemScopeResumedOrchestratorJob_WhenExecuteSomeJobCompleted_ThenJobShouldBeCompleted()
        {
            await VerifyCommonOrchestratorJobAsync(10, 2, 5, 3);
        }

        [Fact]
        public async Task GivenAGroupScopeNewOrchestratorJob_WhenExecute_ThenJobShouldBeCompleted()
        {
            var metadataStore = GetMetaDataStore();

            try
            {
                const int patientCnt = 20;
                var patients = new List<string>();
                for (var i = 0; i < patientCnt; i++)
                {
                    patients.Add($"patientId{i}");
                }

                var previousPatientInfo = new CompartmentInfoEntity
                {
                    PartitionKey = TableKeyProvider.CompartmentPartitionKey((byte)QueueType.FhirToDataLake),
                    RowKey = TableKeyProvider.CompartmentRowKey(patients[0]),
                    VersionId = 3,
                };
                await metadataStore.AddEntityAsync(previousPatientInfo);
                var result = await VerifyCommonOrchestratorJobAsync(patientCnt, 4, filterScope: FilterScope.Group, metadataStore: metadataStore);

                // verify patient version for group scope
                Assert.Equal(patientCnt, result.NextPatientIndex);

                foreach (var patientId in patients)
                {
                    var entity = await metadataStore.GetCompartmentInfoEntityAsync((byte)QueueType.FhirToDataLake, patientId);
                    Assert.Equal(patientId == patients[0] ? 4 : 1, entity.VersionId);
                }
            }
            finally
            {
                await metadataStore.DeleteMetadataTableAsync();

            }
        }

        [Fact]
        public async Task GivenABrokenDataClient_WhenExecute_ThenRetriableJobExceptionShouldBeThrown()
        {
            string progressResult = null;
            var progress = new Progress<string>((r) =>
            {
                progressResult = r;
            });

            var containerName = Guid.NewGuid().ToString("N");

            var blobClient = new InMemoryBlobContainerClient();

            var inputData = GetInputData();
            var queueClient = GetQueueClient();
            var jobInfoList = (await queueClient.EnqueueAsync(
                (byte)QueueType.FhirToDataLake,
                new[] { JsonConvert.SerializeObject(inputData) },
                inputData.TriggerSequenceId,
                false,
                false,
                CancellationToken.None)).ToList();
            Assert.Single(jobInfoList);
            var orchestratorJobInfo = jobInfoList.First();

            var job = new FhirToDataLakeOrchestratorJob(
                orchestratorJobInfo,
                inputData,
                new FhirToDataLakeOrchestratorJobResult(),
                GetBrokenFhirDataClient(),
                GetDataWriter(containerName, blobClient),
                queueClient,
                GetGroupMemberExtractor(0),
                GetFilterManager(new FilterConfiguration()),
                GetMetaDataStore(),
<<<<<<< HEAD
                new JobSchedulerConfiguration(),
                _diagnosticLogger,
=======
                10,
                new MetricsLogger(new NullLogger<MetricsLogger>()),
>>>>>>> 40453b63
                new NullLogger<FhirToDataLakeOrchestratorJob>());

            var retriableJobException = await Assert.ThrowsAsync<RetriableJobException>(async () =>
                await job.ExecuteAsync(progress, CancellationToken.None));

            Assert.IsType<FhirSearchException>(retriableJobException.InnerException);
        }

        private static async Task<FhirToDataLakeOrchestratorJobResult> VerifyCommonOrchestratorJobAsync(
            int inputFileCount,
            int concurrentCount,
            int resumeFrom = -1,
            int completedCount = 0,
            FilterScope filterScope = FilterScope.System,
            IMetadataStore metadataStore = null)
        {
            string progressResult = null;
            var progress = new Progress<string>((r) =>
            {
                progressResult = r;
            });

            var containerName = Guid.NewGuid().ToString("N");

            var filterConfiguration = new FilterConfiguration
            {
                FilterScope = filterScope,
            };

            var blobClient = new InMemoryBlobContainerClient();

            var inputData = GetInputData();
            var queueClient = GetQueueClient(filterScope);
            var jobInfoList = (await queueClient.EnqueueAsync(
                (byte)QueueType.FhirToDataLake,
                new[] { JsonConvert.SerializeObject(inputData) },
                inputData.TriggerSequenceId,
                false,
                false,
                CancellationToken.None)).ToList();
            Assert.Single(jobInfoList);
            var orchestratorJobInfo = jobInfoList.First();

            var orchestratorJobResult = new FhirToDataLakeOrchestratorJobResult();
            var resumeMode = resumeFrom >= 0;
            for (var i = 0; i < inputFileCount; ++i)
            {
                if (resumeMode)
                {
                    if (i <= resumeFrom)
                    {
                        var processingInput = new FhirToDataLakeProcessingJobInputData()
                        {
                            JobType = JobType.Processing,
                            ProcessingJobSequenceId = i,
                            TriggerSequenceId = inputData.TriggerSequenceId,
                            Since = inputData.Since,
                            DataStartTime = TestStartTime.AddDays(i),
                            DataEndTime = TestStartTime.AddDays(i + 1),
                        };

                        var jobInfo = (await queueClient.EnqueueAsync(0, new[] { JsonConvert.SerializeObject(processingInput) }, 1, false, false, CancellationToken.None)).First();

                        var processingResult = new FhirToDataLakeProcessingJobResult
                        {
                            SearchCount = new Dictionary<string, int> { { "Patient", 1 } },
                            ProcessedCount = new Dictionary<string, int> { { "Patient", 1 } },
                            SkippedCount = new Dictionary<string, int> { { "Patient", 0 } },
                            ProcessedCountInTotal = 1,
                            ProcessedDataSizeInTotal = 1000L * TBValue,
                        };

                        jobInfo.Result = JsonConvert.SerializeObject(processingResult);
                        if (i < completedCount)
                        {
                            jobInfo.Status = JobStatus.Completed;
                            orchestratorJobResult.TotalResourceCounts.ConcatDictionaryCount(processingResult.SearchCount);
                            orchestratorJobResult.ProcessedResourceCounts.ConcatDictionaryCount(processingResult.ProcessedCount);
                            orchestratorJobResult.ProcessedCountInTotal += processingResult.ProcessedCountInTotal;
                            orchestratorJobResult.ProcessedDataSizeInTotal += processingResult.ProcessedDataSizeInTotal;
                        }
                        else
                        {
                            jobInfo.Status = JobStatus.Running;
                            orchestratorJobResult.RunningJobIds.Add(jobInfo.Id);
                        }

                        orchestratorJobResult.CreatedJobCount += 1;
                        orchestratorJobResult.NextJobTimestamp = TestStartTime.AddDays(i + 1);
                    }
                }
            }

            for (var i = 0; i < inputFileCount; ++i)
            {
                if (i < completedCount)
                {
                    await CreateBlobForProcessingJob(orchestratorJobInfo.Id + i + 1, TestStartTime.AddDays(i + 1).DateTime, true, blobClient);
                }
                else
                {
                    await CreateBlobForProcessingJob(orchestratorJobInfo.Id + i + 1, TestStartTime.AddDays(i + 1).DateTime, false, blobClient);
                }
            }

            var groupMemberExtractor = GetGroupMemberExtractor(inputFileCount);
            var job = new FhirToDataLakeOrchestratorJob(
                orchestratorJobInfo,
                inputData,
                orchestratorJobResult,
                GetMockFhirDataClient(inputFileCount, resumeFrom),
                GetDataWriter(containerName, blobClient),
                queueClient,
                groupMemberExtractor,
                GetFilterManager(filterConfiguration),
                metadataStore ?? GetMetaDataStore(),
<<<<<<< HEAD
                schedulerConfig,
                _diagnosticLogger,
=======
                concurrentCount,
                new MetricsLogger(new NullLogger<MetricsLogger>()),
>>>>>>> 40453b63
                new NullLogger<FhirToDataLakeOrchestratorJob>())
            {
                NumberOfPatientsPerProcessingJob = 1,
            };

            var resultString = await job.ExecuteAsync(progress, CancellationToken.None);
            var result = JsonConvert.DeserializeObject<FhirToDataLakeOrchestratorJobResult>(resultString);

            Assert.NotNull(result);
            Assert.Equal(inputFileCount, result.CreatedJobCount);
            Assert.Empty(result.RunningJobIds);
            Assert.Equal(inputFileCount, result.TotalResourceCounts["Patient"]);
            Assert.Equal(inputFileCount, result.ProcessedResourceCounts["Patient"]);
            Assert.Equal(0, result.SkippedResourceCounts["Patient"]);
            Assert.Equal(inputFileCount, result.ProcessedCountInTotal);
            Assert.Equal(inputFileCount * 1000L * TBValue, result.ProcessedDataSizeInTotal);

            await Task.Delay(TimeSpan.FromMilliseconds(100));
            var progressForContext = JsonConvert.DeserializeObject<FhirToDataLakeOrchestratorJobResult>(progressResult);
            Assert.NotNull(progressForContext);
            Assert.Equal(inputFileCount, progressForContext.CreatedJobCount);
            Assert.Empty(progressForContext.RunningJobIds);
            Assert.Equal(progressForContext.TotalResourceCounts["Patient"], result.TotalResourceCounts["Patient"]);
            Assert.Equal(progressForContext.ProcessedResourceCounts["Patient"], result.ProcessedResourceCounts["Patient"]);
            Assert.Equal(progressForContext.SkippedResourceCounts["Patient"], result.SkippedResourceCounts["Patient"]);
            Assert.Equal(progressForContext.ProcessedDataSizeInTotal, result.ProcessedDataSizeInTotal);
            Assert.Equal(progressForContext.ProcessedCountInTotal, result.ProcessedCountInTotal);
            Assert.Equal(progressForContext.NextPatientIndex, result.NextPatientIndex);

            Assert.Equal(inputFileCount, queueClient.JobInfos.Count - 1);

            // verify blob data;
            var blobs = await blobClient.ListBlobsAsync("staging");
            Assert.Empty(blobs);

            blobs = await blobClient.ListBlobsAsync("result");
            Assert.Equal(inputFileCount, blobs.Count());

            return result;
        }

        private static MockQueueClient GetQueueClient(FilterScope filterScope = FilterScope.System)
        {
            var queueClient = new MockQueueClient
            {
                GetJobByIdFunc = (queueClient, id,  _) =>
                {
                    var jobInfo = queueClient.JobInfos.First(t => t.Id == id);

                    if (jobInfo == null)
                    {
                        return null;
                    }

                    if (jobInfo.Status == JobStatus.Completed)
                    {
                        return jobInfo;
                    }

                    var processingResult = new FhirToDataLakeProcessingJobResult
                    {
                        SearchCount = new Dictionary<string, int> { { "Patient", 1 } },
                        ProcessedCount = new Dictionary<string, int> { { "Patient", 1 } },
                        SkippedCount = new Dictionary<string, int> { { "Patient", 0 } },
                        ProcessedCountInTotal = 1,
                        ProcessedDataSizeInTotal = 1000L * TBValue,
                    };

                    if (filterScope == FilterScope.Group)
                    {
                        var input =
                            JsonConvert.DeserializeObject<FhirToDataLakeProcessingJobInputData>(jobInfo.Definition);
                        foreach (var patientWrapper in input.ToBeProcessedPatients)
                        {
                            processingResult.ProcessedPatientVersion[patientWrapper.PatientHash] =
                                patientWrapper.VersionId + 1;
                        }
                    }

                    jobInfo.Result = JsonConvert.SerializeObject(processingResult);
                    jobInfo.Status = JobStatus.Completed;
                    return jobInfo;
                },
            };

            return queueClient;
        }

        private static FhirToDataLakeOrchestratorJobInputData GetInputData()
        {
            return new FhirToDataLakeOrchestratorJobInputData
            {
                JobType = JobType.Orchestrator,
                TriggerSequenceId = 0L,
                DataStartTime = TestStartTime,
                DataEndTime = TestEndTime,
            };
        }

        private static IFhirDataClient GetBrokenFhirDataClient()
        {
            var dataClient = Substitute.For<IFhirDataClient>();
            dataClient.SearchAsync(default)
                .ReturnsForAnyArgs(Task.FromException<string>(new FhirSearchException("fake fhir search exception.")));
            return dataClient;
        }

        private static IFhirDataClient GetMockFhirDataClient(int count, int resumedFrom)
        {
            var dataClient = Substitute.For<IFhirDataClient>();

            // Get bundle from next link
            var nextBundles = GetSearchBundles(count);
            var emptyBundle = TestDataProvider.GetBundleFromFile(TestDataConstants.EmptyBundleFile);
            nextBundles.Add(emptyBundle);
            dataClient.SearchAsync(default).ReturnsForAnyArgs(nextBundles[resumedFrom + 1], nextBundles.Skip(resumedFrom + 2).ToArray());
            return dataClient;
        }

        private static List<string> GetSearchBundles(int count)
        {
            var bundleSample = TestDataProvider.GetBundleFromFile(TestDataConstants.PatientBundleFile2);
            var results = new List<string> { bundleSample };
            for (var i = 1; i < count; i++)
            {
                var nextTime = TestStartTime.AddDays(i).ToString("yyyy-MM-dd");
                results.Add(bundleSample.Replace("2014-08-18", nextTime));
            }

            return results;
        }

        private static IMetadataStore GetMetaDataStore()
        {
            var jobConfig = Options.Create(new JobConfiguration
            {
                JobInfoTableName = "jobinfotable",
                MetadataTableName = "metadatatable",
                JobInfoQueueName = "jobinfoqueue",
            });
            var tableClientFactory = new AzureTableClientFactory(
                new DefaultTokenCredentialProvider(new NullLogger<DefaultTokenCredentialProvider>()));

            IMetadataStore metadataStore = new AzureTableMetadataStore(tableClientFactory, jobConfig, new NullLogger<AzureTableMetadataStore>());
            Assert.True(metadataStore.IsInitialized());
            return metadataStore;
        }

        private static IFhirDataWriter GetDataWriter(string containerName, IAzureBlobContainerClient blobClient)
        {
            var mockFactory = Substitute.For<IAzureBlobContainerClientFactory>();
            mockFactory.Create(Arg.Any<string>(), Arg.Any<string>()).ReturnsForAnyArgs(blobClient);

            var storageConfig = new DataLakeStoreConfiguration
            {
                StorageUrl = TestBlobEndpoint,
            };
            var jobConfig = new JobConfiguration
            {
                ContainerName = containerName,
            };

            var dataSink = new AzureBlobDataSink(Options.Create(storageConfig), Options.Create(jobConfig));
            return new AzureBlobDataWriter(mockFactory, dataSink, new NullLogger<AzureBlobDataWriter>());
        }

        private static IFilterManager GetFilterManager(FilterConfiguration filterConfiguration)
        {
            var filterManager = Substitute.For<IFilterManager>();
            filterManager.GetTypeFiltersAsync(default).Returns(TestResourceTypeFilters);
            filterManager.GetFilterScopeAsync(default).Returns(filterConfiguration.FilterScope);
            filterManager.GetGroupIdAsync(default).Returns(filterConfiguration.GroupId);
            return filterManager;
        }

        private static IGroupMemberExtractor GetGroupMemberExtractor(int count)
        {
            var groupMemberExtractor = Substitute.For<IGroupMemberExtractor>();
            var patients = new HashSet<string>();
            for (var i = 0; i < count; i++)
            {
                patients.Add($"patientId{i}");
            }

            groupMemberExtractor.GetGroupPatientsAsync(default, default, default, default).ReturnsForAnyArgs(patients);
            return groupMemberExtractor;
        }

        private static async Task CreateBlobForProcessingJob(long jobId, DateTime dateTime, bool isCompleted, IAzureBlobContainerClient blobClient)
        {
            var stream = new MemoryStream();
            var bytes = new byte[] { 1, 2, 3, 4, 5, 6 };
            await stream.WriteAsync(bytes, 0, bytes.Length);
            stream.Position = 0;
            var partId = 0;
            var blobName = isCompleted
                ? $"result/Patient/{dateTime.Year:d4}/{dateTime.Month:d2}/{dateTime.Day:d2}/{jobId:d20}/Patient_{partId:d10}.parquet"
                : $"staging/{jobId:d20}/Patient/{dateTime.Year:d4}/{dateTime.Month:d2}/{dateTime.Day:d2}/Patient_{partId:d10}.parquet";

            await blobClient.CreateBlobAsync(blobName, stream, CancellationToken.None);
        }
    }
}<|MERGE_RESOLUTION|>--- conflicted
+++ resolved
@@ -13,11 +13,8 @@
 using Microsoft.Extensions.Options;
 using Microsoft.Health.Fhir.Synapse.Common.Authentication;
 using Microsoft.Health.Fhir.Synapse.Common.Configurations;
-<<<<<<< HEAD
 using Microsoft.Health.Fhir.Synapse.Common.Logging;
-=======
 using Microsoft.Health.Fhir.Synapse.Common.Metrics;
->>>>>>> 40453b63
 using Microsoft.Health.Fhir.Synapse.Common.Models.FhirSearch;
 using Microsoft.Health.Fhir.Synapse.Common.Models.Jobs;
 using Microsoft.Health.Fhir.Synapse.Core.DataFilter;
@@ -152,13 +149,9 @@
                 GetGroupMemberExtractor(0),
                 GetFilterManager(new FilterConfiguration()),
                 GetMetaDataStore(),
-<<<<<<< HEAD
-                new JobSchedulerConfiguration(),
-                _diagnosticLogger,
-=======
                 10,
                 new MetricsLogger(new NullLogger<MetricsLogger>()),
->>>>>>> 40453b63
+                _diagnosticLogger,
                 new NullLogger<FhirToDataLakeOrchestratorJob>());
 
             var retriableJobException = await Assert.ThrowsAsync<RetriableJobException>(async () =>
@@ -275,13 +268,9 @@
                 groupMemberExtractor,
                 GetFilterManager(filterConfiguration),
                 metadataStore ?? GetMetaDataStore(),
-<<<<<<< HEAD
-                schedulerConfig,
-                _diagnosticLogger,
-=======
                 concurrentCount,
                 new MetricsLogger(new NullLogger<MetricsLogger>()),
->>>>>>> 40453b63
+                _diagnosticLogger,
                 new NullLogger<FhirToDataLakeOrchestratorJob>())
             {
                 NumberOfPatientsPerProcessingJob = 1,
