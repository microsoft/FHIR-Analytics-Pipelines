﻿// -------------------------------------------------------------------------------------------------
// Copyright (c) Microsoft Corporation. All rights reserved.
// Licensed under the MIT License (MIT). See LICENSE in the repo root for license information.
// -------------------------------------------------------------------------------------------------

using System;
using System.Collections.Generic;
using System.IO;
using System.Linq;
using System.Threading;
using System.Threading.Tasks;
using Microsoft.Extensions.Logging.Abstractions;
using Microsoft.Extensions.Options;
using Microsoft.Health.Fhir.Synapse.Common.Authentication;
using Microsoft.Health.Fhir.Synapse.Common.Configurations;
using Microsoft.Health.Fhir.Synapse.Common.Logging;
using Microsoft.Health.Fhir.Synapse.Common.Metrics;
using Microsoft.Health.Fhir.Synapse.Common.Models.FhirSearch;
using Microsoft.Health.Fhir.Synapse.Common.Models.Jobs;
using Microsoft.Health.Fhir.Synapse.Core.DataFilter;
using Microsoft.Health.Fhir.Synapse.Core.Extensions;
using Microsoft.Health.Fhir.Synapse.Core.Jobs;
using Microsoft.Health.Fhir.Synapse.Core.Jobs.Models;
using Microsoft.Health.Fhir.Synapse.Core.Jobs.Models.AzureStorage;
using Microsoft.Health.Fhir.Synapse.DataClient;
using Microsoft.Health.Fhir.Synapse.DataClient.Exceptions;
using Microsoft.Health.Fhir.Synapse.DataClient.UnitTests;
using Microsoft.Health.Fhir.Synapse.DataWriter;
using Microsoft.Health.Fhir.Synapse.DataWriter.Azure;
using Microsoft.Health.JobManagement;
using Newtonsoft.Json;
using NSubstitute;
using Xunit;

namespace Microsoft.Health.Fhir.Synapse.Core.UnitTests.Jobs
{
    public class FhirToDataLakeOrchestratorJobTests
    {
        private static IDiagnosticLogger _diagnosticLogger = new DiagnosticLogger();
        private const string TestBlobEndpoint = "UseDevelopmentStorage=true";
        private const long TBValue = 1024L * 1024L * 1024L * 1024L;
        private static readonly DateTimeOffset TestStartTime = new DateTimeOffset(2014, 8, 18, 0, 0, 0, TimeSpan.FromHours(0));
        private static readonly DateTimeOffset TestEndTime = new DateTimeOffset(2020, 11, 1, 0, 0, 0, TimeSpan.FromHours(0));

        private static readonly List<TypeFilter> TestResourceTypeFilters = new List<TypeFilter> { new TypeFilter("Patient", null) };

        [Fact]
        public async Task GivenASystemScopeNewOrchestratorJob_WhenProcessingInputFilesMoreThanConcurrentCount_ThenJobShouldBeCompleted()
        {
            await VerifyCommonOrchestratorJobAsync(4, 2);
        }

        [Fact]
        public async Task GivenASystemScopeNewOrchestratorJob_WhenProcessingInputFilesEqualsConcurrentCount_ThenJobShouldBeCompleted()
        {
            await VerifyCommonOrchestratorJobAsync(4, 4);
        }

        [Fact]
        public async Task GivenASystemScopeNewOrchestratorJob_WhenProcessingInputFilesLessThanConcurrentCount_ThenJobShouldBeCompleted()
        {
            await VerifyCommonOrchestratorJobAsync(2, 4);
        }

        [Fact]
        public async Task GivenASystemScopeResumedOrchestratorJob_WhenExecute_ThenJobShouldBeCompleted()
        {
            await VerifyCommonOrchestratorJobAsync(4, 2, 1);
        }

        [Fact]
        public async Task GivenASystemScopeResumedOrchestratorJob_WhenExecuteSomeJobCompleted_ThenJobShouldBeCompleted()
        {
            await VerifyCommonOrchestratorJobAsync(10, 2, 5, 3);
        }

        [Fact]
        public async Task GivenAGroupScopeNewOrchestratorJob_WhenExecute_ThenJobShouldBeCompleted()
        {
            IMetadataStore metadataStore = GetMetaDataStore();

            try
            {
                const int patientCnt = 20;
                List<string> patients = new List<string>();
                for (int i = 0; i < patientCnt; i++)
                {
                    patients.Add($"patientId{i}");
                }

                var previousPatientInfo = new CompartmentInfoEntity
                {
                    PartitionKey = TableKeyProvider.CompartmentPartitionKey((byte)QueueType.FhirToDataLake),
                    RowKey = TableKeyProvider.CompartmentRowKey(patients[0]),
                    VersionId = 3,
                };
                await metadataStore.TryAddEntityAsync(previousPatientInfo);
                FhirToDataLakeOrchestratorJobResult result = await VerifyCommonOrchestratorJobAsync(patientCnt, 4, filterScope: FilterScope.Group, metadataStore: metadataStore);

                // verify patient version for group scope
                Assert.Equal(patientCnt, result.NextPatientIndex);

                foreach (string patientId in patients)
                {
                    CompartmentInfoEntity entity = await metadataStore.GetCompartmentInfoEntityAsync((byte)QueueType.FhirToDataLake, patientId);
                    Assert.Equal(patientId == patients[0] ? 4 : 1, entity.VersionId);
                }
            }
            finally
            {
                await metadataStore.DeleteMetadataTableAsync();
            }
        }

        [Fact]
        public async Task GivenABrokenDataClient_WhenExecute_ThenRetriableJobExceptionShouldBeThrown()
        {
            string progressResult = null;
            Progress<string> progress = new Progress<string>(r =>
            {
                progressResult = r;
            });

            string containerName = Guid.NewGuid().ToString("N");

            var blobClient = new InMemoryBlobContainerClient();

            FhirToDataLakeOrchestratorJobInputData inputData = GetInputData(JobVersionManager.CurrentJobVersion);
            MockQueueClient<FhirToDataLakeAzureStorageJobInfo> queueClient = GetQueueClient();
            List<JobInfo> jobInfoList = (await queueClient.EnqueueAsync(
                (byte)QueueType.FhirToDataLake,
                new[] { JsonConvert.SerializeObject(inputData) },
                inputData.TriggerSequenceId,
                false,
                false,
                CancellationToken.None)).ToList();
            Assert.Single(jobInfoList);
            JobInfo orchestratorJobInfo = jobInfoList.First();

            var job = new FhirToDataLakeOrchestratorJob(
                orchestratorJobInfo,
                inputData,
                new FhirToDataLakeOrchestratorJobResult(),
                GetBrokenFhirDataClient(),
                GetDataWriter(containerName, blobClient),
                queueClient,
                GetGroupMemberExtractor(0),
                GetFilterManager(new FilterConfiguration()),
                GetMetaDataStore(),
                10,
                new MetricsLogger(new NullLogger<MetricsLogger>()),
                _diagnosticLogger,
                new NullLogger<FhirToDataLakeOrchestratorJob>());

            var retriableJobException = await Assert.ThrowsAsync<RetriableJobException>(async () =>
                await job.ExecuteAsync(progress, CancellationToken.None));

            Assert.IsType<ApiSearchException>(retriableJobException.InnerException);
        }

        [Fact]
        public async Task GivenOldVersionOchestratorJob_WhenExecute_ThenTheGeneratedProcessingJobVersionShouldBeTheSameAsOrchestratorJobVersion()
        {
            // orchestrator job with default job version
            var inputData = new FhirToDataLakeOrchestratorJobInputData
            {
                JobType = JobType.Orchestrator,
                TriggerSequenceId = 0L,
                DataStartTime = TestStartTime,
                DataEndTime = TestEndTime,
            };

            string progressResult = null;
            Progress<string> progress = new Progress<string>(r =>
            {
                progressResult = r;
            });

            string containerName = Guid.NewGuid().ToString("N");

            var blobClient = new InMemoryBlobContainerClient();

            MockQueueClient<FhirToDataLakeAzureStorageJobInfo> queueClient = GetQueueClient();
            List<JobInfo> jobInfoList = (await queueClient.EnqueueAsync(
                (byte)QueueType.FhirToDataLake,
                new[] { JsonConvert.SerializeObject(inputData) },
                inputData.TriggerSequenceId,
                false,
                false,
                CancellationToken.None)).ToList();
            Assert.Single(jobInfoList);
            JobInfo orchestratorJobInfo = jobInfoList.First();

            var job = new FhirToDataLakeOrchestratorJob(
                orchestratorJobInfo,
                inputData,
                new FhirToDataLakeOrchestratorJobResult(),
                GetMockFhirDataClient(2, -1),
                GetDataWriter(containerName, blobClient),
                queueClient,
                GetGroupMemberExtractor(0),
                GetFilterManager(new FilterConfiguration()),
                GetMetaDataStore(),
                10,
                new MetricsLogger(new NullLogger<MetricsLogger>()),
                _diagnosticLogger,
                new NullLogger<FhirToDataLakeOrchestratorJob>());

            using var tokenSource = new CancellationTokenSource();
            Task task = job.ExecuteAsync(progress, tokenSource.Token);

            try
            {
                await Task.Delay(TimeSpan.FromSeconds(1), CancellationToken.None);

                var processingJobInfos = (await queueClient.GetJobByGroupIdAsync((byte)QueueType.FhirToDataLake, inputData.TriggerSequenceId, true, CancellationToken.None)).Where(jobInfo => jobInfo.Id != orchestratorJobInfo.Id);

                Assert.True(processingJobInfos.Any());

                foreach (var processingJobInfo in processingJobInfos)
                {
                    var processingJobInputData = JsonConvert.DeserializeObject<FhirToDataLakeOrchestratorJobInputData>(processingJobInfo.Definition);
                    Assert.Equal(JobVersionManager.DefaultJobVersion, processingJobInputData.JobVersion);
                }
            }
            finally
            {
<<<<<<< HEAD
                var processingJobInputData = JsonConvert.DeserializeObject<FhirToDataLakeOrchestratorJobInputData>(processingJobInfo.Definition);
                Assert.Equal(FhirToDatalakeJobVersionManager.DefaultJobVersion, processingJobInputData.JobVersion);
=======
                tokenSource.Cancel();
                await Record.ExceptionAsync(async () => await task);
>>>>>>> 06dcf248
            }
        }

        [Fact]
        public async Task GivenOldVersionOrchestratorJob_WhenExecute_ThenJobShouldBeCompleted()
        {
            await VerifyCommonOrchestratorJobAsync(4, 2, jobVersion: SupportedJobVersion.V2);
        }

        [Fact]
        public async Task GivenResumedOldVersionOrchestratorJob_WhenExecute_ThenJobShouldBeCompleted()
        {
            await VerifyCommonOrchestratorJobAsync(4, 2, 1, jobVersion: SupportedJobVersion.V2);
        }

        [Fact]
        public async Task GivenResumedOldVersionOrchestratorJob__WhenExecuteSomeJobCompleted_ThenJobShouldBeCompleted()
        {
            await VerifyCommonOrchestratorJobAsync(10, 2, 5, 3, jobVersion: SupportedJobVersion.V2);
        }

        private static async Task<FhirToDataLakeOrchestratorJobResult> VerifyCommonOrchestratorJobAsync(
            int inputFileCount,
            int concurrentCount,
            int resumeFrom = -1,
            int completedCount = 0,
            FilterScope filterScope = FilterScope.System,
            IMetadataStore metadataStore = null,
            SupportedJobVersion jobVersion = JobVersionManager.CurrentJobVersion)
        {
            string progressResult = null;
            Progress<string> progress = new Progress<string>(r =>
            {
                progressResult = r;
            });

            string containerName = Guid.NewGuid().ToString("N");

            var filterConfiguration = new FilterConfiguration
            {
                FilterScope = filterScope,
            };

            var blobClient = new InMemoryBlobContainerClient();

            FhirToDataLakeOrchestratorJobInputData inputData = GetInputData(jobVersion);
            MockQueueClient<FhirToDataLakeAzureStorageJobInfo> queueClient = GetQueueClient(filterScope);
            List<JobInfo> jobInfoList = (await queueClient.EnqueueAsync(
                (byte)QueueType.FhirToDataLake,
                new[] { JsonConvert.SerializeObject(inputData) },
                inputData.TriggerSequenceId,
                false,
                false,
                CancellationToken.None)).ToList();
            Assert.Single(jobInfoList);
            JobInfo orchestratorJobInfo = jobInfoList.First();

            var orchestratorJobResult = new FhirToDataLakeOrchestratorJobResult();
            bool resumeMode = resumeFrom >= 0;
            for (int i = 0; i < inputFileCount; ++i)
            {
                if (resumeMode)
                {
                    if (i <= resumeFrom)
                    {
                        var processingInput = new FhirToDataLakeProcessingJobInputData
                        {
                            JobType = JobType.Processing,
<<<<<<< HEAD
                            JobVersion = FhirToDatalakeJobVersionManager.CurrentJobVersion,
=======
                            JobVersion = inputData.JobVersion,
>>>>>>> 06dcf248
                            ProcessingJobSequenceId = i,
                            TriggerSequenceId = inputData.TriggerSequenceId,
                            Since = inputData.Since,
                            DataStartTime = TestStartTime.AddDays(i),
                            DataEndTime = TestStartTime.AddDays(i + 1),
                        };

                        JobInfo jobInfo = (await queueClient.EnqueueAsync(0, new[] { JsonConvert.SerializeObject(processingInput) }, 1, false, false, CancellationToken.None)).First();

                        var processingResult = new FhirToDataLakeProcessingJobResult
                        {
                            SearchCount = new Dictionary<string, int> { { "Patient", 1 } },
                            ProcessedCount = new Dictionary<string, int> { { "Patient", 1 } },
                            SkippedCount = new Dictionary<string, int> { { "Patient", 0 } },
                            ProcessedCountInTotal = 1,
                            ProcessedDataSizeInTotal = 1000L * TBValue,
                        };

                        jobInfo.Result = JsonConvert.SerializeObject(processingResult);
                        if (i < completedCount)
                        {
                            jobInfo.Status = JobStatus.Completed;
                            orchestratorJobResult.TotalResourceCounts.ConcatDictionaryCount(processingResult.SearchCount);
                            orchestratorJobResult.ProcessedResourceCounts.ConcatDictionaryCount(processingResult.ProcessedCount);
                            orchestratorJobResult.ProcessedCountInTotal += processingResult.ProcessedCountInTotal;
                            orchestratorJobResult.ProcessedDataSizeInTotal += processingResult.ProcessedDataSizeInTotal;
                            if (inputData.JobVersion != SupportedJobVersion.V1 && inputData.JobVersion != SupportedJobVersion.V2)
                            {
                                orchestratorJobResult.CompletedJobCount++;
                            }
                        }
                        else
                        {
                            jobInfo.Status = JobStatus.Running;
                            if (inputData.JobVersion == SupportedJobVersion.V1 || inputData.JobVersion == SupportedJobVersion.V2)
                            {
                                orchestratorJobResult.RunningJobIds.Add(jobInfo.Id);
                            }

                            if (inputData.JobVersion != SupportedJobVersion.V1 && inputData.JobVersion != SupportedJobVersion.V2)
                            {
                                orchestratorJobResult.SequenceIdToJobIdMapForRunningJobs.Add(i, jobInfo.Id);
                            }
                        }

                        orchestratorJobResult.CreatedJobCount += 1;
                        orchestratorJobResult.NextJobTimestamp = TestStartTime.AddDays(i + 1);
                    }
                }
            }

            for (int i = 0; i < inputFileCount; ++i)
            {
                if (i < completedCount)
                {
                    await CreateBlobForProcessingJob(orchestratorJobInfo.Id + i + 1, TestStartTime.AddDays(i + 1).DateTime, true, blobClient);
                }
                else
                {
                    await CreateBlobForProcessingJob(orchestratorJobInfo.Id + i + 1, TestStartTime.AddDays(i + 1).DateTime, false, blobClient);
                }
            }

            IGroupMemberExtractor groupMemberExtractor = GetGroupMemberExtractor(inputFileCount);
            var job = new FhirToDataLakeOrchestratorJob(
                orchestratorJobInfo,
                inputData,
                orchestratorJobResult,
                GetMockFhirDataClient(inputFileCount, resumeFrom),
                GetDataWriter(containerName, blobClient),
                queueClient,
                groupMemberExtractor,
                GetFilterManager(filterConfiguration),
                metadataStore ?? GetMetaDataStore(),
                concurrentCount,
                new MetricsLogger(new NullLogger<MetricsLogger>()),
                _diagnosticLogger,
                new NullLogger<FhirToDataLakeOrchestratorJob>())
            {
                NumberOfPatientsPerProcessingJob = 1,
            };

            string resultString = await job.ExecuteAsync(progress, CancellationToken.None);
            var result = JsonConvert.DeserializeObject<FhirToDataLakeOrchestratorJobResult>(resultString);

            Assert.NotNull(result);
            Assert.Equal(inputFileCount, result.CreatedJobCount);
            Assert.Empty(result.RunningJobIds);
            Assert.Equal(inputFileCount, result.TotalResourceCounts["Patient"]);
            Assert.Equal(inputFileCount, result.ProcessedResourceCounts["Patient"]);
            Assert.Equal(0, result.SkippedResourceCounts["Patient"]);
            Assert.Equal(inputFileCount, result.ProcessedCountInTotal);
            Assert.Equal(inputFileCount * 1000L * TBValue, result.ProcessedDataSizeInTotal);

            await Task.Delay(TimeSpan.FromMilliseconds(100));
            var progressForContext = JsonConvert.DeserializeObject<FhirToDataLakeOrchestratorJobResult>(progressResult);
            Assert.NotNull(progressForContext);
            Assert.Equal(inputFileCount, progressForContext.CreatedJobCount);
            Assert.Empty(progressForContext.RunningJobIds);
            Assert.Equal(progressForContext.TotalResourceCounts["Patient"], result.TotalResourceCounts["Patient"]);
            Assert.Equal(progressForContext.ProcessedResourceCounts["Patient"], result.ProcessedResourceCounts["Patient"]);
            Assert.Equal(progressForContext.SkippedResourceCounts["Patient"], result.SkippedResourceCounts["Patient"]);
            Assert.Equal(progressForContext.ProcessedDataSizeInTotal, result.ProcessedDataSizeInTotal);
            Assert.Equal(progressForContext.ProcessedCountInTotal, result.ProcessedCountInTotal);
            Assert.Equal(progressForContext.NextPatientIndex, result.NextPatientIndex);

            Assert.Equal(inputFileCount, queueClient.JobInfos.Count - 1);

            // verify blob data;
            IEnumerable<string> blobs = await blobClient.ListBlobsAsync("staging");
            Assert.Empty(blobs);

            blobs = await blobClient.ListBlobsAsync("result");
            Assert.Equal(inputFileCount, blobs.Count());

            return result;
        }

        private static MockQueueClient<FhirToDataLakeAzureStorageJobInfo> GetQueueClient(FilterScope filterScope = FilterScope.System)
        {
            var queueClient = new MockQueueClient<FhirToDataLakeAzureStorageJobInfo>
            {
                GetJobByIdFunc = (queueClient, id,  _) =>
                {
                    JobInfo jobInfo = queueClient.JobInfos.First(t => t.Id == id);

                    if (jobInfo == null)
                    {
                        return null;
                    }

                    if (jobInfo.Status == JobStatus.Completed)
                    {
                        return jobInfo;
                    }

                    var processingResult = new FhirToDataLakeProcessingJobResult
                    {
                        SearchCount = new Dictionary<string, int> { { "Patient", 1 } },
                        ProcessedCount = new Dictionary<string, int> { { "Patient", 1 } },
                        SkippedCount = new Dictionary<string, int> { { "Patient", 0 } },
                        ProcessedCountInTotal = 1,
                        ProcessedDataSizeInTotal = 1000L * TBValue,
                    };

                    if (filterScope == FilterScope.Group)
                    {
                        var input =
                            JsonConvert.DeserializeObject<FhirToDataLakeProcessingJobInputData>(jobInfo.Definition);
                        foreach (PatientWrapper patientWrapper in input.ToBeProcessedPatients)
                        {
                            processingResult.ProcessedPatientVersion[patientWrapper.PatientHash] =
                                patientWrapper.VersionId + 1;
                        }
                    }

                    jobInfo.Result = JsonConvert.SerializeObject(processingResult);
                    jobInfo.Status = JobStatus.Completed;
                    return jobInfo;
                },
            };

            return queueClient;
        }

        private static FhirToDataLakeOrchestratorJobInputData GetInputData(SupportedJobVersion jobVersion)
        {
            return new FhirToDataLakeOrchestratorJobInputData
            {
<<<<<<< HEAD
                JobVersion = FhirToDatalakeJobVersionManager.CurrentJobVersion,
=======
                JobVersion = jobVersion,
>>>>>>> 06dcf248
                JobType = JobType.Orchestrator,
                TriggerSequenceId = 0L,
                DataStartTime = TestStartTime,
                DataEndTime = TestEndTime,
            };
        }

        private static IApiDataClient GetBrokenFhirDataClient()
        {
            var dataClient = Substitute.For<IApiDataClient>();
            dataClient.SearchAsync(default)
                .ReturnsForAnyArgs(Task.FromException<string>(new ApiSearchException("fake fhir search exception.")));
            return dataClient;
        }

        private static IApiDataClient GetMockFhirDataClient(int count, int resumedFrom)
        {
            var dataClient = Substitute.For<IApiDataClient>();

            // Get bundle from next link
            List<string> nextBundles = GetSearchBundles(count);
            string emptyBundle = TestDataProvider.GetDataFromFile(TestDataConstants.EmptyBundleFile);
            nextBundles.Add(emptyBundle);
            dataClient.SearchAsync(default).ReturnsForAnyArgs(nextBundles[resumedFrom + 1], nextBundles.Skip(resumedFrom + 2).ToArray());
            return dataClient;
        }

        private static List<string> GetSearchBundles(int count)
        {
            string bundleSample = TestDataProvider.GetDataFromFile(TestDataConstants.PatientBundleFile2);
            List<string> results = new List<string> { bundleSample };
            for (int i = 1; i < count; i++)
            {
                string nextTime = TestStartTime.AddDays(i).ToString("yyyy-MM-dd");
                results.Add(bundleSample.Replace("2014-08-18", nextTime));
            }

            return results;
        }

        private static IMetadataStore GetMetaDataStore()
        {
            IOptions<JobConfiguration> jobConfig = Options.Create(new JobConfiguration
            {
                JobInfoTableName = "jobinfotable",
                MetadataTableName = "metadatatable",
                JobInfoQueueName = "jobinfoqueue",
            });
            var tableClientFactory = new AzureTableClientFactory(
                new DefaultTokenCredentialProvider(new NullLogger<DefaultTokenCredentialProvider>()));

            IMetadataStore metadataStore = new AzureTableMetadataStore(tableClientFactory, jobConfig, new NullLogger<AzureTableMetadataStore>());
            Assert.True(metadataStore.IsInitialized());
            return metadataStore;
        }

        private static IDataWriter GetDataWriter(string containerName, IAzureBlobContainerClient blobClient)
        {
            var dataSourceOption = Options.Create(new DataSourceConfiguration());

            var mockFactory = Substitute.For<IAzureBlobContainerClientFactory>();
            mockFactory.Create(Arg.Any<string>(), Arg.Any<string>()).ReturnsForAnyArgs(blobClient);

            var storageConfig = new DataLakeStoreConfiguration
            {
                StorageUrl = TestBlobEndpoint,
            };
            var jobConfig = new JobConfiguration
            {
                ContainerName = containerName,
            };

            var dataSink = new AzureBlobDataSink(Options.Create(storageConfig), Options.Create(jobConfig));
            return new AzureBlobDataWriter(dataSourceOption, mockFactory, dataSink, new NullLogger<AzureBlobDataWriter>());
        }

        private static IFilterManager GetFilterManager(FilterConfiguration filterConfiguration)
        {
            var filterManager = Substitute.For<IFilterManager>();
            filterManager.GetTypeFiltersAsync(default).ReturnsForAnyArgs(TestResourceTypeFilters);
            filterManager.GetFilterScopeAsync(default).ReturnsForAnyArgs(filterConfiguration.FilterScope);
            filterManager.GetGroupIdAsync(default).ReturnsForAnyArgs(filterConfiguration.GroupId);
            return filterManager;
        }

        private static IGroupMemberExtractor GetGroupMemberExtractor(int count)
        {
            var groupMemberExtractor = Substitute.For<IGroupMemberExtractor>();
            HashSet<string> patients = new HashSet<string>();
            for (int i = 0; i < count; i++)
            {
                patients.Add($"patientId{i}");
            }

            groupMemberExtractor.GetGroupPatientsAsync(default, default, default, default).ReturnsForAnyArgs(patients);
            return groupMemberExtractor;
        }

        private static async Task CreateBlobForProcessingJob(long jobId, DateTime dateTime, bool isCompleted, IAzureBlobContainerClient blobClient)
        {
            var stream = new MemoryStream();
            byte[] bytes = { 1, 2, 3, 4, 5, 6 };
            await stream.WriteAsync(bytes, 0, bytes.Length);
            stream.Position = 0;
            int partId = 0;
            string blobName = isCompleted
                ? $"result/Patient/{dateTime.Year:d4}/{dateTime.Month:d2}/{dateTime.Day:d2}/{jobId:d20}/Patient_{partId:d10}.parquet"
                : $"staging/{jobId:d20}/Patient/{dateTime.Year:d4}/{dateTime.Month:d2}/{dateTime.Day:d2}/Patient_{partId:d10}.parquet";

            await blobClient.CreateBlobAsync(blobName, stream, CancellationToken.None);
        }
    }
}<|MERGE_RESOLUTION|>--- conflicted
+++ resolved
@@ -125,7 +125,7 @@
 
             var blobClient = new InMemoryBlobContainerClient();
 
-            FhirToDataLakeOrchestratorJobInputData inputData = GetInputData(JobVersionManager.CurrentJobVersion);
+            FhirToDataLakeOrchestratorJobInputData inputData = GetInputData(FhirToDatalakeJobVersionManager.CurrentJobVersion);
             MockQueueClient<FhirToDataLakeAzureStorageJobInfo> queueClient = GetQueueClient();
             List<JobInfo> jobInfoList = (await queueClient.EnqueueAsync(
                 (byte)QueueType.FhirToDataLake,
@@ -220,37 +220,32 @@
                 foreach (var processingJobInfo in processingJobInfos)
                 {
                     var processingJobInputData = JsonConvert.DeserializeObject<FhirToDataLakeOrchestratorJobInputData>(processingJobInfo.Definition);
-                    Assert.Equal(JobVersionManager.DefaultJobVersion, processingJobInputData.JobVersion);
+                    Assert.Equal(FhirToDatalakeJobVersionManager.DefaultJobVersion, processingJobInputData.JobVersion);
                 }
             }
             finally
             {
-<<<<<<< HEAD
-                var processingJobInputData = JsonConvert.DeserializeObject<FhirToDataLakeOrchestratorJobInputData>(processingJobInfo.Definition);
-                Assert.Equal(FhirToDatalakeJobVersionManager.DefaultJobVersion, processingJobInputData.JobVersion);
-=======
                 tokenSource.Cancel();
                 await Record.ExceptionAsync(async () => await task);
->>>>>>> 06dcf248
             }
         }
 
         [Fact]
         public async Task GivenOldVersionOrchestratorJob_WhenExecute_ThenJobShouldBeCompleted()
         {
-            await VerifyCommonOrchestratorJobAsync(4, 2, jobVersion: SupportedJobVersion.V2);
+            await VerifyCommonOrchestratorJobAsync(4, 2, jobVersion: JobVersion.V2);
         }
 
         [Fact]
         public async Task GivenResumedOldVersionOrchestratorJob_WhenExecute_ThenJobShouldBeCompleted()
         {
-            await VerifyCommonOrchestratorJobAsync(4, 2, 1, jobVersion: SupportedJobVersion.V2);
+            await VerifyCommonOrchestratorJobAsync(4, 2, 1, jobVersion: JobVersion.V2);
         }
 
         [Fact]
         public async Task GivenResumedOldVersionOrchestratorJob__WhenExecuteSomeJobCompleted_ThenJobShouldBeCompleted()
         {
-            await VerifyCommonOrchestratorJobAsync(10, 2, 5, 3, jobVersion: SupportedJobVersion.V2);
+            await VerifyCommonOrchestratorJobAsync(10, 2, 5, 3, jobVersion: JobVersion.V2);
         }
 
         private static async Task<FhirToDataLakeOrchestratorJobResult> VerifyCommonOrchestratorJobAsync(
@@ -260,7 +255,7 @@
             int completedCount = 0,
             FilterScope filterScope = FilterScope.System,
             IMetadataStore metadataStore = null,
-            SupportedJobVersion jobVersion = JobVersionManager.CurrentJobVersion)
+            JobVersion jobVersion = FhirToDatalakeJobVersionManager.CurrentJobVersion)
         {
             string progressResult = null;
             Progress<string> progress = new Progress<string>(r =>
@@ -300,11 +295,7 @@
                         var processingInput = new FhirToDataLakeProcessingJobInputData
                         {
                             JobType = JobType.Processing,
-<<<<<<< HEAD
-                            JobVersion = FhirToDatalakeJobVersionManager.CurrentJobVersion,
-=======
                             JobVersion = inputData.JobVersion,
->>>>>>> 06dcf248
                             ProcessingJobSequenceId = i,
                             TriggerSequenceId = inputData.TriggerSequenceId,
                             Since = inputData.Since,
@@ -331,7 +322,7 @@
                             orchestratorJobResult.ProcessedResourceCounts.ConcatDictionaryCount(processingResult.ProcessedCount);
                             orchestratorJobResult.ProcessedCountInTotal += processingResult.ProcessedCountInTotal;
                             orchestratorJobResult.ProcessedDataSizeInTotal += processingResult.ProcessedDataSizeInTotal;
-                            if (inputData.JobVersion != SupportedJobVersion.V1 && inputData.JobVersion != SupportedJobVersion.V2)
+                            if (inputData.JobVersion != JobVersion.V1 && inputData.JobVersion != JobVersion.V2)
                             {
                                 orchestratorJobResult.CompletedJobCount++;
                             }
@@ -339,12 +330,12 @@
                         else
                         {
                             jobInfo.Status = JobStatus.Running;
-                            if (inputData.JobVersion == SupportedJobVersion.V1 || inputData.JobVersion == SupportedJobVersion.V2)
+                            if (inputData.JobVersion == JobVersion.V1 || inputData.JobVersion == JobVersion.V2)
                             {
                                 orchestratorJobResult.RunningJobIds.Add(jobInfo.Id);
                             }
 
-                            if (inputData.JobVersion != SupportedJobVersion.V1 && inputData.JobVersion != SupportedJobVersion.V2)
+                            if (inputData.JobVersion != JobVersion.V1 && inputData.JobVersion != JobVersion.V2)
                             {
                                 orchestratorJobResult.SequenceIdToJobIdMapForRunningJobs.Add(i, jobInfo.Id);
                             }
@@ -470,15 +461,11 @@
             return queueClient;
         }
 
-        private static FhirToDataLakeOrchestratorJobInputData GetInputData(SupportedJobVersion jobVersion)
+        private static FhirToDataLakeOrchestratorJobInputData GetInputData(JobVersion jobVersion)
         {
             return new FhirToDataLakeOrchestratorJobInputData
             {
-<<<<<<< HEAD
-                JobVersion = FhirToDatalakeJobVersionManager.CurrentJobVersion,
-=======
                 JobVersion = jobVersion,
->>>>>>> 06dcf248
                 JobType = JobType.Orchestrator,
                 TriggerSequenceId = 0L,
                 DataStartTime = TestStartTime,
