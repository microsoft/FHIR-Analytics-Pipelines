﻿// -------------------------------------------------------------------------------------------------
// Copyright (c) Microsoft Corporation. All rights reserved.
// Licensed under the MIT License (MIT). See LICENSE in the repo root for license information.
// -------------------------------------------------------------------------------------------------

using System;
using System.Linq;
using System.Threading.Tasks;
using Microsoft.Extensions.Logging.Abstractions;
using Microsoft.Extensions.Options;
using Microsoft.Health.Fhir.Synapse.Common.Configurations;
using Microsoft.Health.Fhir.Synapse.Common.Exceptions;
using Microsoft.Health.Fhir.Synapse.Common.Logging;
using Microsoft.Health.Fhir.Synapse.Common.Models.Jobs;
using Microsoft.Health.Fhir.Synapse.Core.DataFilter;
using Microsoft.Health.Fhir.Synapse.Core.Fhir.SpecificationProviders;
using Microsoft.Health.Fhir.Synapse.DataClient;
using Microsoft.Health.Fhir.Synapse.DataClient.Models.FhirApiOption;
using Microsoft.Health.Fhir.Synapse.DataClient.UnitTests;
using NSubstitute;
using Xunit;

namespace Microsoft.Health.Fhir.Synapse.Core.UnitTests.DataFilter
{
    public class FilterManagerTests
    {
<<<<<<< HEAD
        private static IDiagnosticLogger _diagnosticLogger = new DiagnosticLogger();

        private readonly IFilterManager _filterManager;

        private readonly IFhirSpecificationProvider _fhirSpecificationProvider;
        private readonly NullLogger<FilterManager> _nullFilterManagerLogger =
            NullLogger<FilterManager>.Instance;

        private readonly NullLogger<R4FhirSpecificationProvider> _nullR4FhirSpecificationProviderLogger =
            NullLogger<R4FhirSpecificationProvider>.Instance;
=======
        private readonly NullLogger<FilterManager> _nullFilterManagerLogger;
        private readonly IFhirSpecificationProvider _testFhirSpecificationProvider;
>>>>>>> 00d1e9b0

        public FilterManagerTests()
        {
            var dataClient = Substitute.For<IFhirDataClient>();

            var metadataOptions = new MetadataOptions();
            dataClient.Search(metadataOptions)
                .ReturnsForAnyArgs(x => TestDataProvider.GetBundleFromFile(TestDataConstants.R4MetadataFile));

<<<<<<< HEAD
            _fhirSpecificationProvider = new R4FhirSpecificationProvider(dataClient, _diagnosticLogger, _nullR4FhirSpecificationProviderLogger);
=======
            _testFhirSpecificationProvider = new R4FhirSpecificationProvider(dataClient, NullLogger<R4FhirSpecificationProvider>.Instance);
            _nullFilterManagerLogger = NullLogger<FilterManager>.Instance;
>>>>>>> 00d1e9b0
        }

        [Fact]
        public void GivenNullInputParameters_WhenInitialize_ExceptionShouldBeThrown()
        {
            var fhilterConfigurationOption = Options.Create(new FilterConfiguration());

            Assert.Throws<ArgumentNullException>(
                () => new FilterManager(null, _testFhirSpecificationProvider, _nullFilterManagerLogger));

            Assert.Throws<ArgumentNullException>(
                () => new FilterManager(new LocalFilterProvider(Options.Create(new FilterConfiguration())), null, _diagnosticLogger, _nullFilterManagerLogger));
        }

        [Theory]
        [InlineData(null, 145)]
        [InlineData("", 145)]
        [InlineData(" ", 145)]
        [InlineData("Patient,Account", 2)]
        [InlineData("Patient", 1)]
        [InlineData("Patient,Patient", 1)]
        public async Task GivenValidTypeStringAndNullTypeFilters_WhenCreateTypeFiltersForSystem_ThenTheTypeFiltersForEachResourceTypesAreReturnedAsync(string typeString, int resourceTypeCount)
        {
            var filterConfiguration = new FilterConfiguration
            {
                FilterScope = FilterScope.System,
                RequiredTypes = typeString,
                TypeFilters = null,
            };

<<<<<<< HEAD
            var filterManager = new FilterManager(new LocalFilterProvider(Options.Create(filterConfiguration)), _fhirSpecificationProvider, _diagnosticLogger, _nullFilterManagerLogger);
=======
            var filterManager = new FilterManager(
                new LocalFilterProvider(Options.Create(filterConfiguration)),
                _testFhirSpecificationProvider,
                _nullFilterManagerLogger);

>>>>>>> 00d1e9b0
            var typeFilters = await filterManager.GetTypeFiltersAsync(default);

            Assert.NotNull(typeFilters);
            Assert.Equal(resourceTypeCount, typeFilters.Count());
            foreach (var typeFilter in typeFilters)
            {
                Assert.Empty(typeFilter.Parameters);
            }
        }

        [Theory]
        [InlineData(null)]
        [InlineData("")]
        [InlineData("  ")]
        public async Task GivenNullOrWhiteSpaceTypeStringAndNullTypeFilters_WhenCreateTypeFiltersForGroup_ThenOneTypeFilterAreReturnedAsync(string typeString)
        {
            var filterConfiguration = new FilterConfiguration
            {
                FilterScope = FilterScope.Group,
                RequiredTypes = typeString,
                TypeFilters = null,
            };

<<<<<<< HEAD
            var filterManager = new FilterManager(new LocalFilterProvider(Options.Create(filterConfiguration)), _fhirSpecificationProvider, _diagnosticLogger, _nullFilterManagerLogger);
=======
            var filterManager = new FilterManager(
                new LocalFilterProvider(Options.Create(filterConfiguration)),
                _testFhirSpecificationProvider,
                _nullFilterManagerLogger);
>>>>>>> 00d1e9b0
            var typeFilters = await filterManager.GetTypeFiltersAsync(default);

            Assert.Single(typeFilters);
            Assert.Equal("*", typeFilters[0].ResourceType);
            Assert.Empty(typeFilters[0].Parameters);
        }

        [Theory]
        [InlineData("Patient", "Patient")] // *?_type=Patient
        [InlineData("Patient,Account", "Patient,Account")] // *?_type=Patient,Account
        [InlineData("Patient,Patient", "Patient")] // *?_type=Patient
        public async Task GivenValidTypeStringAndNullTypeFilters_WhenCreateTypeFiltersForGroup_ThenOneTypeFilterAreReturnedAsync(string typeString, string expectedTypes)
        {
            var filterConfiguration = new FilterConfiguration
            {
                FilterScope = FilterScope.Group,
                RequiredTypes = typeString,
                TypeFilters = null,
            };

<<<<<<< HEAD
            var filterManager = new FilterManager(new LocalFilterProvider(Options.Create(filterConfiguration)), _fhirSpecificationProvider, _diagnosticLogger, _nullFilterManagerLogger);
=======
            var filterManager = new FilterManager(
                new LocalFilterProvider(Options.Create(filterConfiguration)),
                _testFhirSpecificationProvider,
                _nullFilterManagerLogger);
>>>>>>> 00d1e9b0
            var typeFilters = await filterManager.GetTypeFiltersAsync(default);

            Assert.Single(typeFilters);
            Assert.Equal("*", typeFilters[0].ResourceType);
            Assert.Single(typeFilters[0].Parameters);
            Assert.Equal("_type", typeFilters[0].Parameters[0].Key);
            Assert.Equal(expectedTypes, typeFilters[0].Parameters[0].Value);
        }

        [Fact]
        public async Task GivenEmptyStringTypeFilter_WhenParseTypeFilter_ThenTheTypeFiltersAreReturnedAsync()
        {
            var filterConfiguration = new FilterConfiguration
            {
                FilterScope = FilterScope.System,
                RequiredTypes = "Patient",
                TypeFilters = string.Empty,
            };

<<<<<<< HEAD
            var filterManager = new FilterManager(new LocalFilterProvider(Options.Create(filterConfiguration)), _fhirSpecificationProvider, _diagnosticLogger, _nullFilterManagerLogger);
=======
            var filterManager = new FilterManager(
                new LocalFilterProvider(Options.Create(filterConfiguration)),
                _testFhirSpecificationProvider,
                _nullFilterManagerLogger);
>>>>>>> 00d1e9b0
            var typeFilters = await filterManager.GetTypeFiltersAsync(default);

            Assert.Single(typeFilters);
            Assert.Equal("Patient", typeFilters[0].ResourceType);
            Assert.Empty(typeFilters[0].Parameters);
        }

        [Theory]
        [InlineData(null)]
        [InlineData("")]
        [InlineData("  ")]
        public async Task GivenNullOrWhiteSpaceTypeFilter_WhenParseTypeFilter_ThenTheTypeFiltersAreReturnedAsync(string filterString)
        {
            var filterConfiguration = new FilterConfiguration
            {
                FilterScope = FilterScope.System,
                RequiredTypes = "Patient",
                TypeFilters = filterString,
            };

<<<<<<< HEAD
            var filterManager = new FilterManager(new LocalFilterProvider(Options.Create(filterConfiguration)), _fhirSpecificationProvider, _diagnosticLogger, _nullFilterManagerLogger);
=======
            var filterManager = new FilterManager(
                new LocalFilterProvider(Options.Create(filterConfiguration)),
                _testFhirSpecificationProvider,
                _nullFilterManagerLogger);
>>>>>>> 00d1e9b0
            var typeFilters = await filterManager.GetTypeFiltersAsync(default);

            Assert.Single(typeFilters);
            Assert.Equal("Patient", typeFilters[0].ResourceType);
            Assert.Empty(typeFilters[0].Parameters);
        }

        [Theory]
        [InlineData(FilterScope.Group, ",")]
        [InlineData(FilterScope.Group, "InvalidResourceType")]
        [InlineData(FilterScope.Group, "Device")]

        [InlineData(FilterScope.System, ",")]
        [InlineData(FilterScope.System, "InvalidResourceType")]
        [InlineData(FilterScope.System, "patient")]
        [InlineData(FilterScope.System, "Patient,Account,")]
        [InlineData(FilterScope.System, ",Patient,Account")]
        [InlineData(FilterScope.System, "Patient,&&,Account")]
        [InlineData(FilterScope.System, "Patient,,Account")]

        public async Task GivenInvalidTypeString_WhenParseType_ExceptionShouldBeThrownAsync(FilterScope filterScope, string typeString)
        {
            var filterConfiguration = new FilterConfiguration
            {
                FilterScope = filterScope,
                RequiredTypes = typeString,
                TypeFilters = null,
            };

<<<<<<< HEAD
            var manager = new FilterManager(new LocalFilterProvider(Options.Create(filterConfiguration)), _fhirSpecificationProvider, _diagnosticLogger, _nullFilterManagerLogger);
=======
            var manager = new FilterManager(
                new LocalFilterProvider(Options.Create(filterConfiguration)),
                _testFhirSpecificationProvider,
                _nullFilterManagerLogger);

>>>>>>> 00d1e9b0
            await Assert.ThrowsAsync<ConfigurationErrorException>(() =>
               manager.GetTypeFiltersAsync(default));
        }

        [Fact]
        public async Task GivenInvalidFilterScope_WhenParseType_ExceptionShouldBeThrown()
        {
            const FilterScope filterScope = (FilterScope)2;

            var filterConfiguration = new FilterConfiguration
            {
                FilterScope = filterScope,
                RequiredTypes = null,
                TypeFilters = null,
            };
<<<<<<< HEAD
            var manager = new FilterManager(new LocalFilterProvider(Options.Create(filterConfiguration)), _fhirSpecificationProvider, _diagnosticLogger, _nullFilterManagerLogger);
=======

            var manager = new FilterManager(
                new LocalFilterProvider(Options.Create(filterConfiguration)),
                _testFhirSpecificationProvider,
                _nullFilterManagerLogger);

>>>>>>> 00d1e9b0
            await Assert.ThrowsAsync<ConfigurationErrorException>(() =>
                manager.GetTypeFiltersAsync(default));
        }

        [Fact]
        public async Task GivenMultiValidTypeFilter_WhenParseTypeFilterForGroup_ThenTheTypeFiltersAreReturnedAsync()
        {
            const string type = "Condition,MedicationRequest";
            const string typeFilter = "MedicationRequest?status=active,MedicationRequest?status=completed&date=gt2018-07-01T00:00:00Z";
            var filterConfiguration = new FilterConfiguration
            {
                FilterScope = FilterScope.Group,
                RequiredTypes = type,
                TypeFilters = typeFilter,
            };
<<<<<<< HEAD

            var filterManager = new FilterManager(new LocalFilterProvider(Options.Create(filterConfiguration)), _fhirSpecificationProvider, _diagnosticLogger, _nullFilterManagerLogger);
=======
            var filterManager = new FilterManager(
                new LocalFilterProvider(Options.Create(filterConfiguration)),
                _testFhirSpecificationProvider,
                _nullFilterManagerLogger);
>>>>>>> 00d1e9b0
            var typeFilters = await filterManager.GetTypeFiltersAsync(default);

            Assert.NotNull(typeFilters);
            Assert.Equal(3, typeFilters.Count());

            Assert.Equal("MedicationRequest", typeFilters[0].ResourceType);
            Assert.Single(typeFilters[0].Parameters);
            Assert.Equal("status", typeFilters[0].Parameters[0].Key);
            Assert.Equal("active", typeFilters[0].Parameters[0].Value);

            Assert.Equal("MedicationRequest", typeFilters[1].ResourceType);
            Assert.Equal(2, typeFilters[1].Parameters.Count);
            Assert.Equal("status", typeFilters[1].Parameters[0].Key);
            Assert.Equal("completed", typeFilters[1].Parameters[0].Value);
            Assert.Equal("date", typeFilters[1].Parameters[1].Key);
            Assert.Equal("gt2018-07-01T00:00:00Z", typeFilters[1].Parameters[1].Value);

            Assert.Equal("*", typeFilters[2].ResourceType);
            Assert.Single(typeFilters[2].Parameters);
            Assert.Equal("_type", typeFilters[2].Parameters[0].Key);
            Assert.Equal("Condition", typeFilters[2].Parameters[0].Value);
        }

        [Fact]
        public async Task GivenMultiValidTypeFilter_WhenParseTypeFilterForSystem_ThenTheTypeFiltersAreReturnedAsync()
        {
            const string type = "Condition,MedicationRequest";
            const string typeFilter = "MedicationRequest?status=active,MedicationRequest?status=completed&date=gt2018-07-01T00:00:00Z";

            var filterConfiguration = new FilterConfiguration
            {
                FilterScope = FilterScope.System,
                RequiredTypes = type,
                TypeFilters = typeFilter,
            };

<<<<<<< HEAD
            var filterManager = new FilterManager(new LocalFilterProvider(Options.Create(filterConfiguration)), _fhirSpecificationProvider, _diagnosticLogger, _nullFilterManagerLogger);
=======
            var filterManager = new FilterManager(
                new LocalFilterProvider(Options.Create(filterConfiguration)),
                _testFhirSpecificationProvider,
                _nullFilterManagerLogger);
>>>>>>> 00d1e9b0
            var typeFilters = await filterManager.GetTypeFiltersAsync(default);

            Assert.NotNull(typeFilters);
            Assert.Equal(3, typeFilters.Count());

            Assert.Equal("MedicationRequest", typeFilters[0].ResourceType);
            Assert.Single(typeFilters[0].Parameters);
            Assert.Equal("status", typeFilters[0].Parameters[0].Key);
            Assert.Equal("active", typeFilters[0].Parameters[0].Value);

            Assert.Equal("MedicationRequest", typeFilters[1].ResourceType);
            Assert.Equal(2, typeFilters[1].Parameters.Count);
            Assert.Equal("status", typeFilters[1].Parameters[0].Key);
            Assert.Equal("completed", typeFilters[1].Parameters[0].Value);
            Assert.Equal("date", typeFilters[1].Parameters[1].Key);
            Assert.Equal("gt2018-07-01T00:00:00Z", typeFilters[1].Parameters[1].Value);

            Assert.Equal("Condition", typeFilters[2].ResourceType);
            Assert.Empty(typeFilters[2].Parameters);
        }

        [Theory]
        [InlineData("Patient", "Patient?gender=female")]
        [InlineData("Patient", "Patient?_lastUpdated=gt2018-07-01T00:00:00Z")]

        // quantity
        [InlineData("Observation", "Observation?value-quantity=5.4|http://unitsofmeasure.org|mg")]

        // modifier
        [InlineData("Patient,Account", "Patient?gender:not=female")]

        // composite
        [InlineData("DiagnosticReport", "DiagnosticReport?result.code-value-quantity=http://loinc.org|2823-3$gt5.4|http://unitsofmeasure.org|mmol/L")]

        // reverse chaining
        [InlineData("Patient", "Patient?_has:Observation:patient:code=1234-5")]
        [InlineData("Patient", "Patient?_has:Observation:patient:_has:AuditEvent:entity:user=MyUserId")]

        // chained
        [InlineData("DiagnosticReport", "DiagnosticReport?subject:Patient.name=peter")]
        [InlineData("Observation", "Observation?patient.identifier=http://example.com/fhir/identifier/mrn|123456")]
        public async Task GivenValidTypeFilter_WhenParseTypeFilter_ThenTheTypeFiltersAreReturnedAsync(string type, string typeFilter)
        {
            var filterConfiguration = new FilterConfiguration
            {
                FilterScope = FilterScope.System,
                RequiredTypes = type,
                TypeFilters = typeFilter,
            };

<<<<<<< HEAD
            var filterManager = new FilterManager(new LocalFilterProvider(Options.Create(filterConfiguration)), _fhirSpecificationProvider, _diagnosticLogger, _nullFilterManagerLogger);
=======
            var filterManager = new FilterManager(
                new LocalFilterProvider(Options.Create(filterConfiguration)),
                _testFhirSpecificationProvider,
                _nullFilterManagerLogger);
>>>>>>> 00d1e9b0
            var typeFilters = await filterManager.GetTypeFiltersAsync(default);

            var expectedTypes = type.Split(',');

            Assert.NotNull(typeFilters);

            Assert.Equal(expectedTypes.Length, typeFilters.Count);
        }

        [Theory]
        [InlineData("Observation", "Patient?gender=female")]
        [InlineData("Patient", "P?gender=female")]
        public async Task GivenTypeFilterNotInType_WhenParseTypeFilter_ExceptionShouldBeThrownAsync(string type, string typeFilter)
        {
            var filterConfiguration = new FilterConfiguration
            {
                FilterScope = FilterScope.System,
                RequiredTypes = type,
                TypeFilters = typeFilter,
            };
<<<<<<< HEAD
            var manager = new FilterManager(new LocalFilterProvider(Options.Create(filterConfiguration)), _fhirSpecificationProvider, _diagnosticLogger, _nullFilterManagerLogger);
=======

            var manager = new FilterManager(
                new LocalFilterProvider(Options.Create(filterConfiguration)),
                _testFhirSpecificationProvider,
                _nullFilterManagerLogger);

>>>>>>> 00d1e9b0
            await Assert.ThrowsAsync<ConfigurationErrorException>(() =>
                manager.GetTypeFiltersAsync(default));
        }

        [Theory]
        [InlineData("Patient", "invalidFilterString")]

        // without parameters
        [InlineData("Patient", "Patient?")]

        // contain empty filter
        [InlineData("Patient", ",Patient?gender=female,,")]

        // invalid parameters
        [InlineData("Patient", "Patient?invalidParams")]
        [InlineData("Patient", "Patient?a=b")]

        // unsupported parameters of fhir server
        [InlineData("Patient", "Patient?_list=42")]
        [InlineData("ActivityDefinition", "ActivityDefinition?composed-of=abc")]

        // unsupported parameters of the specified resource type
        [InlineData("Patient", "Patient?code=8310-5")]
        [InlineData("Patient", "Patient?_type=Account")]

        // search result parameters
        [InlineData("Patient", "Patient?_elements=identifier")]
        [InlineData("Patient", "Patient?_summary=count")]
        [InlineData("Patient", "Patient?_sort=_lastUpdated")]
        [InlineData("MedicationRequest", "MedicationRequest?_include=MedicationRequest:patient")]
        public async Task GivenInvalidTypeFilter_WhenParseTypeFilter_ExceptionShouldBeThrownAsync(string type, string typeFilter)
        {
            var filterConfiguration = new FilterConfiguration
            {
                FilterScope = FilterScope.System,
                RequiredTypes = type,
                TypeFilters = typeFilter,
            };
<<<<<<< HEAD
            var manager = new FilterManager(new LocalFilterProvider(Options.Create(filterConfiguration)), _fhirSpecificationProvider, _diagnosticLogger, _nullFilterManagerLogger);
=======

            var manager = new FilterManager(
                new LocalFilterProvider(Options.Create(filterConfiguration)),
                _testFhirSpecificationProvider,
                _nullFilterManagerLogger);

>>>>>>> 00d1e9b0
            await Assert.ThrowsAsync<ConfigurationErrorException>(() =>
                manager.GetTypeFiltersAsync(default));
        }
    }
}<|MERGE_RESOLUTION|>--- conflicted
+++ resolved
@@ -24,21 +24,9 @@
 {
     public class FilterManagerTests
     {
-<<<<<<< HEAD
         private static IDiagnosticLogger _diagnosticLogger = new DiagnosticLogger();
-
-        private readonly IFilterManager _filterManager;
-
-        private readonly IFhirSpecificationProvider _fhirSpecificationProvider;
-        private readonly NullLogger<FilterManager> _nullFilterManagerLogger =
-            NullLogger<FilterManager>.Instance;
-
-        private readonly NullLogger<R4FhirSpecificationProvider> _nullR4FhirSpecificationProviderLogger =
-            NullLogger<R4FhirSpecificationProvider>.Instance;
-=======
         private readonly NullLogger<FilterManager> _nullFilterManagerLogger;
         private readonly IFhirSpecificationProvider _testFhirSpecificationProvider;
->>>>>>> 00d1e9b0
 
         public FilterManagerTests()
         {
@@ -48,12 +36,8 @@
             dataClient.Search(metadataOptions)
                 .ReturnsForAnyArgs(x => TestDataProvider.GetBundleFromFile(TestDataConstants.R4MetadataFile));
 
-<<<<<<< HEAD
-            _fhirSpecificationProvider = new R4FhirSpecificationProvider(dataClient, _diagnosticLogger, _nullR4FhirSpecificationProviderLogger);
-=======
-            _testFhirSpecificationProvider = new R4FhirSpecificationProvider(dataClient, NullLogger<R4FhirSpecificationProvider>.Instance);
+            _testFhirSpecificationProvider = new R4FhirSpecificationProvider(dataClient, _diagnosticLogger, NullLogger<R4FhirSpecificationProvider>.Instance);
             _nullFilterManagerLogger = NullLogger<FilterManager>.Instance;
->>>>>>> 00d1e9b0
         }
 
         [Fact]
@@ -62,7 +46,7 @@
             var fhilterConfigurationOption = Options.Create(new FilterConfiguration());
 
             Assert.Throws<ArgumentNullException>(
-                () => new FilterManager(null, _testFhirSpecificationProvider, _nullFilterManagerLogger));
+                () => new FilterManager(null, _testFhirSpecificationProvider, _diagnosticLogger, _nullFilterManagerLogger));
 
             Assert.Throws<ArgumentNullException>(
                 () => new FilterManager(new LocalFilterProvider(Options.Create(new FilterConfiguration())), null, _diagnosticLogger, _nullFilterManagerLogger));
@@ -84,15 +68,12 @@
                 TypeFilters = null,
             };
 
-<<<<<<< HEAD
-            var filterManager = new FilterManager(new LocalFilterProvider(Options.Create(filterConfiguration)), _fhirSpecificationProvider, _diagnosticLogger, _nullFilterManagerLogger);
-=======
-            var filterManager = new FilterManager(
-                new LocalFilterProvider(Options.Create(filterConfiguration)),
-                _testFhirSpecificationProvider,
-                _nullFilterManagerLogger);
-
->>>>>>> 00d1e9b0
+            var filterManager = new FilterManager(
+                new LocalFilterProvider(Options.Create(filterConfiguration)),
+                _testFhirSpecificationProvider,
+                _diagnosticLogger,
+                _nullFilterManagerLogger);
+
             var typeFilters = await filterManager.GetTypeFiltersAsync(default);
 
             Assert.NotNull(typeFilters);
@@ -116,14 +97,11 @@
                 TypeFilters = null,
             };
 
-<<<<<<< HEAD
-            var filterManager = new FilterManager(new LocalFilterProvider(Options.Create(filterConfiguration)), _fhirSpecificationProvider, _diagnosticLogger, _nullFilterManagerLogger);
-=======
-            var filterManager = new FilterManager(
-                new LocalFilterProvider(Options.Create(filterConfiguration)),
-                _testFhirSpecificationProvider,
-                _nullFilterManagerLogger);
->>>>>>> 00d1e9b0
+            var filterManager = new FilterManager(
+                new LocalFilterProvider(Options.Create(filterConfiguration)),
+                _testFhirSpecificationProvider,
+                _diagnosticLogger,
+                _nullFilterManagerLogger);
             var typeFilters = await filterManager.GetTypeFiltersAsync(default);
 
             Assert.Single(typeFilters);
@@ -144,14 +122,11 @@
                 TypeFilters = null,
             };
 
-<<<<<<< HEAD
-            var filterManager = new FilterManager(new LocalFilterProvider(Options.Create(filterConfiguration)), _fhirSpecificationProvider, _diagnosticLogger, _nullFilterManagerLogger);
-=======
-            var filterManager = new FilterManager(
-                new LocalFilterProvider(Options.Create(filterConfiguration)),
-                _testFhirSpecificationProvider,
-                _nullFilterManagerLogger);
->>>>>>> 00d1e9b0
+            var filterManager = new FilterManager(
+                new LocalFilterProvider(Options.Create(filterConfiguration)),
+                _testFhirSpecificationProvider,
+                _diagnosticLogger,
+                _nullFilterManagerLogger);
             var typeFilters = await filterManager.GetTypeFiltersAsync(default);
 
             Assert.Single(typeFilters);
@@ -171,14 +146,11 @@
                 TypeFilters = string.Empty,
             };
 
-<<<<<<< HEAD
-            var filterManager = new FilterManager(new LocalFilterProvider(Options.Create(filterConfiguration)), _fhirSpecificationProvider, _diagnosticLogger, _nullFilterManagerLogger);
-=======
-            var filterManager = new FilterManager(
-                new LocalFilterProvider(Options.Create(filterConfiguration)),
-                _testFhirSpecificationProvider,
-                _nullFilterManagerLogger);
->>>>>>> 00d1e9b0
+            var filterManager = new FilterManager(
+                new LocalFilterProvider(Options.Create(filterConfiguration)),
+                _testFhirSpecificationProvider,
+                _diagnosticLogger,
+                _nullFilterManagerLogger);
             var typeFilters = await filterManager.GetTypeFiltersAsync(default);
 
             Assert.Single(typeFilters);
@@ -199,14 +171,11 @@
                 TypeFilters = filterString,
             };
 
-<<<<<<< HEAD
-            var filterManager = new FilterManager(new LocalFilterProvider(Options.Create(filterConfiguration)), _fhirSpecificationProvider, _diagnosticLogger, _nullFilterManagerLogger);
-=======
-            var filterManager = new FilterManager(
-                new LocalFilterProvider(Options.Create(filterConfiguration)),
-                _testFhirSpecificationProvider,
-                _nullFilterManagerLogger);
->>>>>>> 00d1e9b0
+            var filterManager = new FilterManager(
+                new LocalFilterProvider(Options.Create(filterConfiguration)),
+                _testFhirSpecificationProvider,
+                _diagnosticLogger,
+                _nullFilterManagerLogger);
             var typeFilters = await filterManager.GetTypeFiltersAsync(default);
 
             Assert.Single(typeFilters);
@@ -236,15 +205,12 @@
                 TypeFilters = null,
             };
 
-<<<<<<< HEAD
-            var manager = new FilterManager(new LocalFilterProvider(Options.Create(filterConfiguration)), _fhirSpecificationProvider, _diagnosticLogger, _nullFilterManagerLogger);
-=======
             var manager = new FilterManager(
                 new LocalFilterProvider(Options.Create(filterConfiguration)),
                 _testFhirSpecificationProvider,
-                _nullFilterManagerLogger);
-
->>>>>>> 00d1e9b0
+                _diagnosticLogger,
+                _nullFilterManagerLogger);
+
             await Assert.ThrowsAsync<ConfigurationErrorException>(() =>
                manager.GetTypeFiltersAsync(default));
         }
@@ -260,16 +226,13 @@
                 RequiredTypes = null,
                 TypeFilters = null,
             };
-<<<<<<< HEAD
-            var manager = new FilterManager(new LocalFilterProvider(Options.Create(filterConfiguration)), _fhirSpecificationProvider, _diagnosticLogger, _nullFilterManagerLogger);
-=======
 
             var manager = new FilterManager(
                 new LocalFilterProvider(Options.Create(filterConfiguration)),
                 _testFhirSpecificationProvider,
-                _nullFilterManagerLogger);
-
->>>>>>> 00d1e9b0
+                _diagnosticLogger,
+                _nullFilterManagerLogger);
+
             await Assert.ThrowsAsync<ConfigurationErrorException>(() =>
                 manager.GetTypeFiltersAsync(default));
         }
@@ -285,15 +248,11 @@
                 RequiredTypes = type,
                 TypeFilters = typeFilter,
             };
-<<<<<<< HEAD
-
-            var filterManager = new FilterManager(new LocalFilterProvider(Options.Create(filterConfiguration)), _fhirSpecificationProvider, _diagnosticLogger, _nullFilterManagerLogger);
-=======
-            var filterManager = new FilterManager(
-                new LocalFilterProvider(Options.Create(filterConfiguration)),
-                _testFhirSpecificationProvider,
-                _nullFilterManagerLogger);
->>>>>>> 00d1e9b0
+            var filterManager = new FilterManager(
+                new LocalFilterProvider(Options.Create(filterConfiguration)),
+                _testFhirSpecificationProvider,
+                _diagnosticLogger,
+                _nullFilterManagerLogger);
             var typeFilters = await filterManager.GetTypeFiltersAsync(default);
 
             Assert.NotNull(typeFilters);
@@ -330,14 +289,11 @@
                 TypeFilters = typeFilter,
             };
 
-<<<<<<< HEAD
-            var filterManager = new FilterManager(new LocalFilterProvider(Options.Create(filterConfiguration)), _fhirSpecificationProvider, _diagnosticLogger, _nullFilterManagerLogger);
-=======
-            var filterManager = new FilterManager(
-                new LocalFilterProvider(Options.Create(filterConfiguration)),
-                _testFhirSpecificationProvider,
-                _nullFilterManagerLogger);
->>>>>>> 00d1e9b0
+            var filterManager = new FilterManager(
+                new LocalFilterProvider(Options.Create(filterConfiguration)),
+                _testFhirSpecificationProvider,
+                _diagnosticLogger,
+                _nullFilterManagerLogger);
             var typeFilters = await filterManager.GetTypeFiltersAsync(default);
 
             Assert.NotNull(typeFilters);
@@ -388,14 +344,11 @@
                 TypeFilters = typeFilter,
             };
 
-<<<<<<< HEAD
-            var filterManager = new FilterManager(new LocalFilterProvider(Options.Create(filterConfiguration)), _fhirSpecificationProvider, _diagnosticLogger, _nullFilterManagerLogger);
-=======
-            var filterManager = new FilterManager(
-                new LocalFilterProvider(Options.Create(filterConfiguration)),
-                _testFhirSpecificationProvider,
-                _nullFilterManagerLogger);
->>>>>>> 00d1e9b0
+            var filterManager = new FilterManager(
+                new LocalFilterProvider(Options.Create(filterConfiguration)),
+                _testFhirSpecificationProvider,
+                _diagnosticLogger,
+                _nullFilterManagerLogger);
             var typeFilters = await filterManager.GetTypeFiltersAsync(default);
 
             var expectedTypes = type.Split(',');
@@ -416,16 +369,13 @@
                 RequiredTypes = type,
                 TypeFilters = typeFilter,
             };
-<<<<<<< HEAD
-            var manager = new FilterManager(new LocalFilterProvider(Options.Create(filterConfiguration)), _fhirSpecificationProvider, _diagnosticLogger, _nullFilterManagerLogger);
-=======
 
             var manager = new FilterManager(
                 new LocalFilterProvider(Options.Create(filterConfiguration)),
                 _testFhirSpecificationProvider,
-                _nullFilterManagerLogger);
-
->>>>>>> 00d1e9b0
+                _diagnosticLogger,
+                _nullFilterManagerLogger);
+
             await Assert.ThrowsAsync<ConfigurationErrorException>(() =>
                 manager.GetTypeFiltersAsync(default));
         }
@@ -464,16 +414,13 @@
                 RequiredTypes = type,
                 TypeFilters = typeFilter,
             };
-<<<<<<< HEAD
-            var manager = new FilterManager(new LocalFilterProvider(Options.Create(filterConfiguration)), _fhirSpecificationProvider, _diagnosticLogger, _nullFilterManagerLogger);
-=======
 
             var manager = new FilterManager(
                 new LocalFilterProvider(Options.Create(filterConfiguration)),
                 _testFhirSpecificationProvider,
-                _nullFilterManagerLogger);
-
->>>>>>> 00d1e9b0
+                _diagnosticLogger,
+                _nullFilterManagerLogger);
+
             await Assert.ThrowsAsync<ConfigurationErrorException>(() =>
                 manager.GetTypeFiltersAsync(default));
         }
