--- conflicted
+++ resolved
@@ -25,10 +25,7 @@
 using Microsoft.Health.Fhir.Synapse.DataClient.UnitTests;
 using Microsoft.Health.Fhir.Synapse.DataWriter;
 using Microsoft.Health.Fhir.Synapse.DataWriter.Azure;
-<<<<<<< HEAD
-=======
 using Microsoft.Health.Fhir.Synapse.SchemaManagement;
->>>>>>> 3a202ecb
 using Microsoft.Health.Fhir.Synapse.SchemaManagement.Parquet;
 using Microsoft.Health.Fhir.Synapse.SchemaManagement.Parquet.SchemaProvider;
 using Newtonsoft.Json;
@@ -138,10 +135,7 @@
 
         private static IFhirSchemaManager<FhirParquetSchemaNode> GetFhirSchemaManager()
         {
-            var schemaConfigurationOption = Options.Create(new SchemaConfiguration()
-            {
-                SchemaCollectionDirectory = TestUtils.TestSchemaDirectoryPath,
-            });
+            var schemaConfigurationOption = Options.Create(new SchemaConfiguration());
 
             return new FhirParquetSchemaManager(schemaConfigurationOption, ParquetSchemaProviderDelegate, NullLogger<FhirParquetSchemaManager>.Instance);
         }
