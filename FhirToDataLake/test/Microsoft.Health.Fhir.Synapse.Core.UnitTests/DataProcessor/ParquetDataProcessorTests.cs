﻿// -------------------------------------------------------------------------------------------------
// Copyright (c) Microsoft Corporation. All rights reserved.
// Licensed under the MIT License (MIT). See LICENSE in the repo root for license information.
// -------------------------------------------------------------------------------------------------

using System;
using System.Collections.Generic;
using System.IO;
using System.Linq;
using System.Threading.Tasks;
using Microsoft.Extensions.Logging.Abstractions;
using Microsoft.Extensions.Options;
using Microsoft.Health.Fhir.Synapse.Common.Configurations;
using Microsoft.Health.Fhir.Synapse.Common.Configurations.Arrow;
using Microsoft.Health.Fhir.Synapse.Common.Models.Data;
using Microsoft.Health.Fhir.Synapse.Core.DataProcessor;
using Microsoft.Health.Fhir.Synapse.Core.DataProcessor.DataConverter;
using Microsoft.Health.Fhir.Synapse.Core.Exceptions;
using Microsoft.Health.Fhir.Synapse.SchemaManagement.ContainerRegistry;
using Microsoft.Health.Fhir.Synapse.SchemaManagement.Parquet;
using Microsoft.Health.Fhir.Synapse.SchemaManagement.Parquet.SchemaProvider;
using Newtonsoft.Json.Linq;
using NSubstitute;
using Xunit;

namespace Microsoft.Health.Fhir.Synapse.Core.UnitTests.DataProcessor
{
    public class ParquetDataProcessorTests
    {
        private static readonly FhirParquetSchemaManager _fhirSchemaManager;
        private static readonly IOptions<ArrowConfiguration> _arrowConfigurationOptions;
        private static readonly DefaultConverter _defaultConverter;
        private static readonly FhirConverter _fhirConverter;

        private static readonly NullLogger<ParquetDataProcessor> _nullParquetDataProcessorLogger = NullLogger<ParquetDataProcessor>.Instance;

        private const string _testDataFolder = "./TestData";
        private const string _expectTestDataFolder = "./TestData/Expected";
        private static readonly List<JObject> _testPatients;
        private static readonly JObject _testPatient;

        static ParquetDataProcessorTests()
        {
            var schemaConfigurationOption = Options.Create(new SchemaConfiguration()
            {
                SchemaCollectionDirectory = TestUtils.DefaultSchemaDirectoryPath,
            });
<<<<<<< HEAD
            var jsonSchemaCollectionsProvider = new JsonSchemaCollectionProvider(Substitute.For<IContainerRegistryTokenProvider>(), NullLogger<JsonSchemaCollectionProvider>.Instance);

            _fhirSchemaManager = new FhirParquetSchemaManager(schemaConfigurationOption, jsonSchemaCollectionsProvider, NullLogger<FhirParquetSchemaManager>.Instance);
            _defaultConverter = new DefaultConverter(NullLogger<DefaultConverter>.Instance);
            _fhirConverter = new FhirConverter(NullLogger<FhirConverter>.Instance);

=======
            
            _fhirSchemaManager = new FhirParquetSchemaManager(schemaConfigurationOption, ParquetSchemaProviderDelegate, NullLogger<FhirParquetSchemaManager>.Instance);
>>>>>>> 839c8eeb
            _arrowConfigurationOptions = Options.Create(new ArrowConfiguration());

            _testPatient = TestUtils.LoadNdjsonData(Path.Combine(_testDataFolder, "Basic_Raw_Patient.ndjson")).First();
            _testPatients = new List<JObject> { _testPatient, _testPatient };
        }

        private static IParquetSchemaProvider ParquetSchemaProviderDelegate(string name)
        {
            return new LocalDefaultSchemaProvider(NullLogger<LocalDefaultSchemaProvider>.Instance);
        }

        [Fact]
        public static void GivenNullInputParameters_WhenInitialize_ExceptionShouldBeThrown()
        {
            Assert.Throws<ArgumentNullException>(
                () => new ParquetDataProcessor(null, _arrowConfigurationOptions, _defaultConverter, _fhirConverter, _nullParquetDataProcessorLogger));

            Assert.Throws<ArgumentNullException>(
                () => new ParquetDataProcessor(_fhirSchemaManager, null, _defaultConverter, _fhirConverter, _nullParquetDataProcessorLogger));
        }

        [Fact]
        public static async Task GivenAValidInputData_WhenProcess_CorrectResultShouldBeReturned()
        {
            var parquetDataProcessor = new ParquetDataProcessor(_fhirSchemaManager, _arrowConfigurationOptions, _defaultConverter, _fhirConverter, _nullParquetDataProcessorLogger);

            var jsonBatchData = new JsonBatchData(_testPatients);

            var resultBatchData = await parquetDataProcessor.ProcessAsync(jsonBatchData, new ProcessParameters("Patient"));

            var resultStream = new MemoryStream();
            resultBatchData.Value.CopyTo(resultStream);

            var expectedResult = GetExpectedParquetStream(Path.Combine(_expectTestDataFolder, "Expected_Patient.parquet"));

            Assert.Equal(expectedResult.ToArray(), resultStream.ToArray());
        }

        // It may takes few minutes to run this large input data test.
        [Fact]
        public static async Task GivenAValidMultipleLargeInputData_WhenProcess_CorrectResultShouldBeReturned()
        {
            var largePatientSingleSet = TestUtils.LoadNdjsonData(Path.Combine(_testDataFolder, "Large_Patient.ndjson"));
            var largeTestData = Enumerable.Repeat(largePatientSingleSet, 100).SelectMany(x => x);

            var parquetDataProcessor = new ParquetDataProcessor(_fhirSchemaManager, _arrowConfigurationOptions, _defaultConverter, _fhirConverter, _nullParquetDataProcessorLogger);

            var jsonBatchData = new JsonBatchData(largeTestData);

            var resultBatchData = await parquetDataProcessor.ProcessAsync(jsonBatchData, new ProcessParameters("Patient"));

            var resultStream = new MemoryStream();
            resultBatchData.Value.CopyTo(resultStream);

            var expectedResult = GetExpectedParquetStream(Path.Combine(_expectTestDataFolder, "Expected_Patient_MultipleLargeSize.parquet"));

            Assert.Equal(expectedResult.ToArray(), resultStream.ToArray());
        }

        // It may takes few minutes to run this large input data test.
        [Fact]
        public static async Task GivenAValidLargeInputData_WhenProcess_CorrectResultShouldBeReturned()
        {
            var largePatientSingleSet = TestUtils.LoadNdjsonData(Path.Combine(_testDataFolder, "Large_Patient.ndjson"));

            var parquetDataProcessor = new ParquetDataProcessor(_fhirSchemaManager, _arrowConfigurationOptions, _defaultConverter, _fhirConverter, _nullParquetDataProcessorLogger);

            var jsonBatchData = new JsonBatchData(largePatientSingleSet);

            var resultBatchData = await parquetDataProcessor.ProcessAsync(jsonBatchData, new ProcessParameters("Patient"));

            var resultStream = new MemoryStream();
            resultBatchData.Value.CopyTo(resultStream);

            var expectedResult = GetExpectedParquetStream(Path.Combine(_expectTestDataFolder, "Expected_Patient_LargeSize.parquet"));

            Assert.Equal(expectedResult.ToArray(), resultStream.ToArray());
        }

        [Fact]
        public static async Task GivenDataWithSomeRecordsLengthLargerThanBlockSize_WhenProcess_LargeRecordsShouldBeIgnored()
        {
            var shortPatientData = new JObject
            {
                { "resourceType", "Patient" },
                { "id", "example" },
            };

            var testData = new List<JObject>(_testPatients) { shortPatientData };

            // Set BlockSize small here, only shortPatientData can be retained an be converting to parquet result.
            var arrowConfigurationOptions = Options.Create(new ArrowConfiguration()
            {
                ReadOptions = new ArrowReadOptionsConfiguration() { BlockSize = 50 },
            });

            var parquetDataProcessor = new ParquetDataProcessor(_fhirSchemaManager, arrowConfigurationOptions, _defaultConverter, _fhirConverter, _nullParquetDataProcessorLogger);

            var jsonBatchData = new JsonBatchData(testData);

            var resultBatchData = await parquetDataProcessor.ProcessAsync(jsonBatchData, new ProcessParameters("Patient"));

            var resultStream = new MemoryStream();
            resultBatchData.Value.CopyTo(resultStream);

            var expectedResult = GetExpectedParquetStream(Path.Combine(_expectTestDataFolder, "Expected_Patient_IgnoreLargeLength.parquet"));

            Assert.Equal(expectedResult.ToArray(), resultStream.ToArray());
        }

        [Fact]
        public static async Task GivenDataAllRecordsLengthLargerThanBlockSize_WhenProcess_NullResultShouldReturned()
        {
            // Set BlockSize small here, only shortPatientData can be retained an be converting to parquet result.
            var arrowConfigurationOptions = Options.Create(new ArrowConfiguration()
            {
                ReadOptions = new ArrowReadOptionsConfiguration() { BlockSize = 50 },
            });

            var parquetDataProcessor = new ParquetDataProcessor(_fhirSchemaManager, arrowConfigurationOptions, _defaultConverter, _fhirConverter, _nullParquetDataProcessorLogger);

            var testData = new List<JObject>(_testPatients);
            var jsonBatchData = new JsonBatchData(testData);

            StreamBatchData result = await parquetDataProcessor.ProcessAsync(jsonBatchData, new ProcessParameters("Patient"));
            Assert.Null(result);
        }

        [Fact]
        public static async Task GivenInvalidSchemaType_WhenProcess_ExceptionShouldBeThrown()
        {
            var parquetDataProcessor = new ParquetDataProcessor(_fhirSchemaManager, _arrowConfigurationOptions, _defaultConverter, _fhirConverter, _nullParquetDataProcessorLogger);

            var jsonBatchData = new JsonBatchData(_testPatients);

            await Assert.ThrowsAsync<ParquetDataProcessorException>(
                () => parquetDataProcessor.ProcessAsync(jsonBatchData, new ProcessParameters("InvalidResourceType")));
        }

        [Fact]
        public static async Task GivenInvalidJsonBatchData_WhenProcess_ExceptionShouldBeThrown()
        {
            var parquetDataProcessor = new ParquetDataProcessor(_fhirSchemaManager, _arrowConfigurationOptions, _defaultConverter, _fhirConverter, _nullParquetDataProcessorLogger);

            var invalidTestData = new JObject
            {
                { "resourceType", "Patient" },
                { "name", "Invalid field content, should be an array." },
            };

            var invalidJsonBatchData = new JsonBatchData(new List<JObject> { invalidTestData, invalidTestData });

            await Assert.ThrowsAsync<ParquetDataProcessorException>(() => parquetDataProcessor.ProcessAsync(invalidJsonBatchData, new ProcessParameters("Patient")));
        }

        private static MemoryStream GetExpectedParquetStream(string filePath)
        {
            var expectedResult = new MemoryStream();
            using var file = new FileStream(filePath, FileMode.Open, FileAccess.Read);
            file.CopyTo(expectedResult);

            return expectedResult;
        }
    }
}<|MERGE_RESOLUTION|>--- conflicted
+++ resolved
@@ -16,11 +16,8 @@
 using Microsoft.Health.Fhir.Synapse.Core.DataProcessor;
 using Microsoft.Health.Fhir.Synapse.Core.DataProcessor.DataConverter;
 using Microsoft.Health.Fhir.Synapse.Core.Exceptions;
-using Microsoft.Health.Fhir.Synapse.SchemaManagement.ContainerRegistry;
 using Microsoft.Health.Fhir.Synapse.SchemaManagement.Parquet;
-using Microsoft.Health.Fhir.Synapse.SchemaManagement.Parquet.SchemaProvider;
 using Newtonsoft.Json.Linq;
-using NSubstitute;
 using Xunit;
 
 namespace Microsoft.Health.Fhir.Synapse.Core.UnitTests.DataProcessor
@@ -45,26 +42,16 @@
             {
                 SchemaCollectionDirectory = TestUtils.DefaultSchemaDirectoryPath,
             });
-<<<<<<< HEAD
-            var jsonSchemaCollectionsProvider = new JsonSchemaCollectionProvider(Substitute.For<IContainerRegistryTokenProvider>(), NullLogger<JsonSchemaCollectionProvider>.Instance);
-
-            _fhirSchemaManager = new FhirParquetSchemaManager(schemaConfigurationOption, jsonSchemaCollectionsProvider, NullLogger<FhirParquetSchemaManager>.Instance);
+
             _defaultConverter = new DefaultConverter(NullLogger<DefaultConverter>.Instance);
             _fhirConverter = new FhirConverter(NullLogger<FhirConverter>.Instance);
 
-=======
-            
-            _fhirSchemaManager = new FhirParquetSchemaManager(schemaConfigurationOption, ParquetSchemaProviderDelegate, NullLogger<FhirParquetSchemaManager>.Instance);
->>>>>>> 839c8eeb
+            _fhirSchemaManager = new FhirParquetSchemaManager(schemaConfigurationOption, TestUtils.MockParquetSchemaProviderDelegate, NullLogger<FhirParquetSchemaManager>.Instance);
+
             _arrowConfigurationOptions = Options.Create(new ArrowConfiguration());
 
             _testPatient = TestUtils.LoadNdjsonData(Path.Combine(_testDataFolder, "Basic_Raw_Patient.ndjson")).First();
             _testPatients = new List<JObject> { _testPatient, _testPatient };
-        }
-
-        private static IParquetSchemaProvider ParquetSchemaProviderDelegate(string name)
-        {
-            return new LocalDefaultSchemaProvider(NullLogger<LocalDefaultSchemaProvider>.Instance);
         }
 
         [Fact]
