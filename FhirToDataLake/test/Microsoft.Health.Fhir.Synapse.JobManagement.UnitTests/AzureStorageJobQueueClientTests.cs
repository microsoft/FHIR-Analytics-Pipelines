// -------------------------------------------------------------------------------------------------
// Copyright (c) Microsoft Corporation. All rights reserved.
// Licensed under the MIT License (MIT). See LICENSE in the repo root for license information.
// -------------------------------------------------------------------------------------------------

using Azure;
using Azure.Data.Tables;
using Azure.Storage.Queues;
using Microsoft.Extensions.Logging.Abstractions;
using Microsoft.Health.Fhir.Synapse.Common.Authentication;
using Microsoft.Health.Fhir.Synapse.JobManagement.Exceptions;
using Microsoft.Health.Fhir.Synapse.JobManagement.Extensions;
using Microsoft.Health.Fhir.Synapse.JobManagement.Models;
using Microsoft.Health.Fhir.Synapse.JobManagement.Models.AzureStorage;
using Microsoft.Health.JobManagement;
using NSubstitute;
using Xunit;
using JobStatus = Microsoft.Health.JobManagement.JobStatus;

namespace Microsoft.Health.Fhir.Synapse.JobManagement.UnitTests
{
#pragma warning disable SA1602 // Enumeration items should be documented
    /// <summary>
    /// Use different queue type for integration test to avoid conflict
    /// </summary>
    internal enum TestQueueType : byte
    {
        GivenJobsLargerThanTransactionLimitation_WhenEnqueue_ThenTheExceptionShouldBeThrown = 16,
        GivenLargeSizeJob_WhenEnqueueJobs_ThenTheExceptionShouldBeThrown,
        GivenNewJobs_WhenEnqueueJobs_ThenCreatedJobsShouldBeReturned,
        GivenNewJobsWithSameQueueType_WhenEnqueueWithForceOneActiveJobGroup_ThenSecondJobShouldNotBeEnqueued,
        GivenJobsWithSameDefinition_WhenEnqueueConcurrently_ThenOnlyOneJobShouldBeEnqueued,
        GivenJobsWithSameDefinition_WhenEnqueueInABatch_ThenTheExceptionShouldBeThrown,
        GivenJobsWithSameDefinition_WhenEnqueue_ThenOnlyOneJobShouldBeEnqueued,
        GivenCreatedJob_WhenEnqueueJobAgain_ThenTheExistingOneShouldBeReturned,
        GivenRunningJob_WhenEnqueueJobAgain_ThenTheExistingOneShouldBeReturned,
        GivenFinishedJob_WhenEnqueueJobAgain_ThenTheExistingOneShouldBeReturned,
        GivenEnqueueFailed_WhenEnqueueJobAgain_ThenContinueToEnqueue,

        GivenJobsEnqueue_WhenDequeue_ThenAllJobsShouldBeReturned,
        GivenJobNotHeartbeat_WhenDequeue_ThenJobShouldBeReturnedAgain,
        GivenJobKeepPutHeartbeat_WhenDequeue_ThenJobShouldNotBeReturned,
        GivenJobKeepPutHeartbeatWithResult_WhenDequeue_ThenJobWithResultShouldBeReturned,
        GivenEmptyQueue_WhenDequeue_ThenNoResultShouldBeReturned,
        GivenJobsEnqueue_WhenDequeueConcurrently_ThenCorrectResultShouldBeReturned,
        GivenFinishedJobs_WhenDequeue_ThenNoResultShouldBeReturned,
        GivenJobCancelRequested_WhenDequeue_ThenTheJobShouldBeReturned,
        GivenNullMessageInTable_WhenDequeue_ThenTheMessageWillBeSkipped,
        GivenInvalidMessage_WhenDequeue_ThenTheExceptionShouldBeThrown,
        GivenMessageWithoutTableEntity_WhenDequeue_ThenTheExceptionShouldBeThrown,
        GivenMessageInconsistentWithTableEntity_WhenDequeue_ThenTheExceptionShouldBeThrown,

        GivenJobId_WhenGetJobById_ThenTheJobShouldBeReturned,
        GivenJobsEnqueue_WhenGetJobWithReturnDefinitionFalse_ThenTheDefinitionShouldNotBeReturned,
        GivenJobId_WhenGetJobByIdConcurrently_ThenTheJobShouldBeReturned,
        GivenNotExistJobId_WhenGetJobById_ThenTheExceptionShouldBeThrown,

        GivenJobsEnqueue_WhenGetJobsByIds_ThenTheJobsShouldBeReturned,
        GivenNotExistJobId_WhenGetJobsByIds_ThenTheExceptionShouldBeThrown,

        GivenGroupJobs_WhenGetJobByGroupId_ThenTheCorrectJobsShouldBeReturned,
        GivenNoJobInGroup_WhenGetJobByGroupId_ThenNoJobShouldBeReturned,
        GivenGroupJobs_WhenGetJobByGroupIdWithReturnDefinitionFalse_ThenTheDefinitionShouldNotBeReturned,

        GivenGroupJobs_WhenCancelJobByGroupId_ThenAllJobsShouldBeCancelled,
        GivenJobsWithDifferentStatus_WhenCancelJobByGroupId_ThenTheStatusShouldBeSetCorrectly,
        GivenNoJobInGroup_WhenCancelJobByGroupId_ThenNoExceptionShouldBeThrown,

        GivenGroupJobs_WhenCancelJobById_ThenOnlySingleJobShouldBeCancelled,
        GivenJobsWithDifferentStatus_WhenCancelJobById_ThenTheStatusShouldBeSetCorrectly,
        GivenNoExistJob_WhenCancelJobById_ThenTheExceptionShouldBeThrown,

        GivenJobWithResult_WhenKeepAlive_ThenTheResultShouldBeUpdated,
        GivenRunningJobCancelled_WhenKeepAlive_ThenCancelRequestedShouldBeReturned,
        GivenRunningJob_WhenKeepAliveFailed_ThenTheJobShouldBeDequeuedAgain,

        GivenGroupJobs_WhenCompleteJob_ThenJobsShouldBeCompleted,
        GivenGroupJobs_WhenOneJobFailedAndRequestCancellation_ThenAllJobsShouldBeCancelled,
        GivenCancelledJobs_WhenCompleteJob_ThenTheJobStatusShouldBeCorrect
    }
#pragma warning restore SA1602 // Enumeration items should be documented

    [Trait("Category", "JobManagementTests")]
    public class AzureStorageJobQueueClientTests
    {
        private readonly NullLogger<AzureStorageJobQueueClient<AzureStorageJobInfo>>
            _nullAzureStorageJobQueueClientLogger =
                NullLogger<AzureStorageJobQueueClient<AzureStorageJobInfo>>.Instance;

        private const string StorageEmulatorConnectionString = "UseDevelopmentStorage=true";
        private const string TestJobInfoTableName = "testjobinfotable";
        private const string TestJobInfoQueueName = "testjobinfoqueue";
        private const string TestWorkerName = "test-worker";
        private const int HeartbeatTimeoutSec = 2;

        private readonly AzureStorageJobQueueClient<AzureStorageJobInfo> _azureStorageJobQueueClient;
        private readonly TableClient _azureJobInfoTableClient;
        private readonly QueueClient _azureJobMessageQueueClient;

        public AzureStorageJobQueueClientTests()
        {
            _azureJobInfoTableClient =
                new TableClient(StorageEmulatorConnectionString, TestJobInfoTableName);
            _azureJobMessageQueueClient =
                new QueueClient(StorageEmulatorConnectionString, TestJobInfoQueueName);

            // Delete table and queue if exists
            _azureJobInfoTableClient.Delete();
            _azureJobMessageQueueClient.DeleteIfExists();

            var azureStorageClientFactory = new AzureStorageClientFactory(
                TestJobInfoTableName,
                TestJobInfoQueueName,
                new DefaultTokenCredentialProvider(new NullLogger<DefaultTokenCredentialProvider>()),
                new NullLogger<AzureStorageClientFactory>());

            _azureStorageJobQueueClient = new AzureStorageJobQueueClient<AzureStorageJobInfo>(
                azureStorageClientFactory,
                _nullAzureStorageJobQueueClientLogger);

            _azureStorageJobQueueClient.IsInitialized();
        }

        #region IsInitialized

        [Fact]
        public async Task GivenNoExistStorage_WhenCheckIsInitialized_ThenTheStorageShouldBeCreated()
        {
            const string tableName = "newtablename";
            const string queueName = "newqueuename";
            var tableClient = new TableClient(StorageEmulatorConnectionString, tableName);
            var queueClient = new QueueClient(StorageEmulatorConnectionString, queueName);

            try
            {
                // the table should not exist
                Assert.Equal(404, (await tableClient.DeleteAsync()).Status);

                // the queue should not exist
                Assert.False(await queueClient.DeleteIfExistsAsync());

                var azureStorageClientFactory = new AzureStorageClientFactory(
                    tableName,
                    queueName,
                    new DefaultTokenCredentialProvider(new NullLogger<DefaultTokenCredentialProvider>()),
                    new NullLogger<AzureStorageClientFactory>());

                // create a AzureStorageJobQueueClient
                AzureStorageJobQueueClient<AzureStorageJobInfo> azureStorageJobQueueClient =
                    new AzureStorageJobQueueClient<AzureStorageJobInfo>(
                        azureStorageClientFactory,
                        _nullAzureStorageJobQueueClientLogger);

                // the storage should still not exist
                Assert.Equal(404, (await tableClient.DeleteAsync()).Status);
                Assert.False(await queueClient.DeleteIfExistsAsync());

                // will create the storage and return true
                Assert.True(azureStorageJobQueueClient.IsInitialized());

                // the storage is created
                Assert.Equal(204, (await tableClient.DeleteAsync()).Status);
                Assert.True(await queueClient.DeleteIfExistsAsync());
            }
            finally
            {
                await tableClient.DeleteAsync();
                await queueClient.DeleteIfExistsAsync();
            }
        }

        [Fact]
        public async Task GivenExistStorage_WhenCheckIsInitialized_ThenShouldReturnTrue()
        {
            const string tableName = "newtablename";
            const string queueName = "newqueuename";
            var tableClient = new TableClient(StorageEmulatorConnectionString, tableName);
            var queueClient = new QueueClient(StorageEmulatorConnectionString, queueName);

            try
            {
                await tableClient.CreateIfNotExistsAsync();
                await queueClient.CreateIfNotExistsAsync();

                var azureStorageClientFactory = new AzureStorageClientFactory(
                    tableName,
                    queueName,
                    new DefaultTokenCredentialProvider(new NullLogger<DefaultTokenCredentialProvider>()), 
                    new NullLogger<AzureStorageClientFactory>());

                // create a AzureStorageJobQueueClient
                AzureStorageJobQueueClient<AzureStorageJobInfo> azureStorageJobQueueClient =
                    new AzureStorageJobQueueClient<AzureStorageJobInfo>(
                        azureStorageClientFactory,
                        _nullAzureStorageJobQueueClientLogger);

                // should return true
                Assert.True(azureStorageJobQueueClient.IsInitialized());

                // the storage is created
                Assert.Equal(204, (await tableClient.DeleteAsync()).Status);
                Assert.True(await queueClient.DeleteIfExistsAsync());
            }
            catch (Exception)
            {
                // should not throw any exception
                Assert.True(false);
            }
            finally
            {
                await tableClient.DeleteAsync();
                await queueClient.DeleteIfExistsAsync();
            }
        }

        [Fact]
        public void GivenBrokenStorage_WhenCreateStorage_ThenCheckIsInitializedShouldReturnFalse()
        {
            var azureStorageClientFactory = Substitute.For<IAzureStorageClientFactory>();
            azureStorageClientFactory.CreateTableClient().Returns(_ =>
            {
                var brokenTableClient = Substitute.For<TableClient>();
                brokenTableClient.CreateIfNotExists().Returns(_ => throw new Exception("fake exception"));
                return brokenTableClient;
            });

            // create a AzureStorageJobQueueClient
            AzureStorageJobQueueClient<AzureStorageJobInfo> azureStorageJobQueueClient =
                new AzureStorageJobQueueClient<AzureStorageJobInfo>(
                    azureStorageClientFactory,
                    _nullAzureStorageJobQueueClientLogger);

            // should return false
            Assert.False(azureStorageJobQueueClient.IsInitialized());
        }

        #endregion

        #region Enqueue

        [Fact]
        public async Task GivenJobsLargerThanTransactionLimitation_WhenEnqueue_ThenTheExceptionShouldBeThrown()
        {
            await CleanStorage();

            const byte queueType = (byte)TestQueueType.GivenJobsLargerThanTransactionLimitation_WhenEnqueue_ThenTheExceptionShouldBeThrown;

            const int jobCnt = 51;
            var definitions = new List<string>();
            for (var i = 0; i < jobCnt; i++)
            {
                definitions.Add($"job{i}");
            }

            await Assert.ThrowsAsync<JobManagementException>(async () =>
                await _azureStorageJobQueueClient.EnqueueAsync(
                    queueType,
                    definitions.ToArray(),
                    null,
                    false,
                    false,
                    CancellationToken.None));
        }

        [Fact]
        public async Task GivenUpdateJobIdEntityConflict_WhenEnqueueJobs_ThenTheExceptionShouldBeThrownAfterRetry()
        {
            var azureStorageClientFactory = Substitute.For<IAzureStorageClientFactory>();
            var brokenTableClient = Substitute.For<TableClient>();
            string partitionKey = AzureStorageKeyProvider.JobIdPartitionKey(0);
            string rowKey = AzureStorageKeyProvider.JobIdRowKey(0);
            var initialJobIdEntity = new JobIdEntity
            {
                PartitionKey = partitionKey,
                RowKey = rowKey,
                NextJobId = 0,
            };

            brokenTableClient.GetEntityAsync<JobIdEntity>(partitionKey, rowKey)
                .Returns(Task.FromResult(Response.FromValue(initialJobIdEntity, Substitute.For<Response>())));

            brokenTableClient.AddEntityAsync(new JobIdEntity()).ReturnsForAnyArgs(Substitute.For<Response>());

            brokenTableClient.UpdateEntityAsync(new JobIdEntity(), default).ReturnsForAnyArgs<Task<Response>>(_ => throw new RequestFailedException(0, "fake exception", "UpdateConditionNotSatisfied", null));
            azureStorageClientFactory.CreateTableClient().Returns(_ => brokenTableClient);

            // create a AzureStorageJobQueueClient
            AzureStorageJobQueueClient<AzureStorageJobInfo> azureStorageJobQueueClient =
                new AzureStorageJobQueueClient<AzureStorageJobInfo>(
                    azureStorageClientFactory,
                    _nullAzureStorageJobQueueClientLogger);

            string[] definitions = new[] { "job1"};

            await Assert.ThrowsAsync<JobManagementException>(async () =>
                await azureStorageJobQueueClient.EnqueueAsync(0, definitions, null, false, false, CancellationToken.None));

            // throw exception after retry 5 times
            await brokenTableClient.Received(6).UpdateEntityAsync(Arg.Any<JobIdEntity>(), default);
        }

        [Fact]
        public async Task GivenLargeSizeJob_WhenEnqueueJobs_ThenTheExceptionShouldBeThrown()
        {
            await CleanStorage();

            const byte queueType = (byte)TestQueueType.GivenLargeSizeJob_WhenEnqueueJobs_ThenTheExceptionShouldBeThrown;

            var definitions = new[] { new string('a', 1024 * 1024 * 8) };

            Exception exception = await Assert.ThrowsAsync<JobManagementException>(async () =>
                await _azureStorageJobQueueClient.EnqueueAsync(
                    queueType,
                    definitions.ToArray(),
                    null,
                    false,
                    false,
                    CancellationToken.None));
            Assert.Equal("The table entity exceeds the the maximum allowed size (1MB).", exception.Message);

            definitions = new[] { new string('a', 64 * 1024) };

            exception = await Assert.ThrowsAsync<JobManagementException>(async () =>
                await _azureStorageJobQueueClient.EnqueueAsync(
                    queueType,
                    definitions.ToArray(),
                    null,
                    false,
                    false,
                    CancellationToken.None));
            Assert.Equal("The property value exceeds the maximum allowed size (64KB).", exception.Message);
        }

        [Fact]
        public async Task GivenNewJobs_WhenEnqueueJobs_ThenCreatedJobsShouldBeReturned()
        {
            await CleanStorage();

            const byte queueType = (byte)TestQueueType.GivenNewJobs_WhenEnqueueJobs_ThenCreatedJobsShouldBeReturned;

            string[] definitions = { "job1", "job2" };
            List<JobInfo> jobInfos = (await _azureStorageJobQueueClient.EnqueueAsync(
                queueType,
                definitions,
                null,
                false,
                false,
                CancellationToken.None)).ToList();

            // check job info
            Assert.Equal(2, jobInfos.Count);
            Assert.Equal(1, jobInfos.Last().Id - jobInfos.First().Id);
            Assert.Equal(JobStatus.Created, jobInfos.First().Status);
            Assert.Null(jobInfos.First().StartDate);
            Assert.Null(jobInfos.First().EndDate);
            Assert.Equal(jobInfos.Last().GroupId, jobInfos.First().GroupId);

            await CheckJob(jobInfos.First());
            await CheckJob(jobInfos.Last());

            JobInfo? jobInfo =
                await _azureStorageJobQueueClient.GetJobByIdAsync(
                    queueType,
                    jobInfos.First().Id,
                    true,
                    CancellationToken.None);
            Assert.Contains(jobInfo.Definition, definitions);

            jobInfo = await _azureStorageJobQueueClient.GetJobByIdAsync(
                queueType,
                jobInfos.Last().Id,
                true,
                CancellationToken.None);
            Assert.Contains(jobInfo.Definition, definitions);
        }

        [Fact]
        public async Task
            GivenNewJobsWithSameQueueType_WhenEnqueueWithForceOneActiveJobGroup_ThenSecondJobShouldNotBeEnqueued()
        {
            await CleanStorage();

            const byte queueType = (byte)TestQueueType
                .GivenNewJobsWithSameQueueType_WhenEnqueueWithForceOneActiveJobGroup_ThenSecondJobShouldNotBeEnqueued;

            await _azureStorageJobQueueClient.EnqueueAsync(queueType, new[] { "job1" }, null, true, false, CancellationToken.None);

            // TODO: this field ForceOneActiveJobGroup isn't implemented
            // await Assert.ThrowsAsync<JobConflictException>(async () => await _azureStorageJobQueueClient.EnqueueAsync(queueType, new string[] { "job2" }, null, true, false, CancellationToken.None));
        }

        [Fact]
        public async Task GivenJobsWithSameDefinition_WhenEnqueueConcurrently_ThenOnlyOneJobShouldBeEnqueued()
        {
            await CleanStorage();

            const byte queueType = (byte)TestQueueType
                .GivenJobsWithSameDefinition_WhenEnqueueConcurrently_ThenOnlyOneJobShouldBeEnqueued;

            var tasks = new List<Task<IEnumerable<JobInfo>>>();
            var task1 = _azureStorageJobQueueClient.EnqueueAsync(
                queueType,
                new[] { "job1" },
                null,
                false,
                false,
                CancellationToken.None);

            var task2 = _azureStorageJobQueueClient.EnqueueAsync(
                queueType,
                new[] { "job1" },
                null,
                false,
                false,
                CancellationToken.None);

            tasks.Add(task1);
            tasks.Add(task2);

            var result = await Task.WhenAll(tasks);
            Assert.Single(result[0]);
            Assert.Single(result[1]);
            Assert.Equal(result[0].ToList().First().Id, result[1].ToList().First().Id);
        }

        [Fact]
        public async Task GivenJobsWithSameDefinition_WhenEnqueueInABatch_ThenTheExceptionShouldBeThrown()
        {
            await CleanStorage();

            const byte queueType = (byte)TestQueueType.GivenJobsWithSameDefinition_WhenEnqueueInABatch_ThenTheExceptionShouldBeThrown;

            await Assert.ThrowsAsync<JobManagementException>(async () =>
                await _azureStorageJobQueueClient.EnqueueAsync(
                    queueType,
                    new[] { "job1", "job1" },
                    null,
                    false,
                    false,
                    CancellationToken.None));
        }

        [Fact]
        public async Task GivenJobsWithSameDefinition_WhenEnqueue_ThenOnlyOneJobShouldBeEnqueued()
        {
            await CleanStorage();

            const byte queueType =
                (byte)TestQueueType.GivenJobsWithSameDefinition_WhenEnqueue_ThenOnlyOneJobShouldBeEnqueued;

            List<JobInfo>? jobInfos = (await _azureStorageJobQueueClient.EnqueueAsync(
                queueType,
                new[] { "job1" },
                null,
                false,
                false,
                CancellationToken.None)).ToList();
            Assert.Single(jobInfos);
            long jobId = jobInfos.First().Id;
            jobInfos = (await _azureStorageJobQueueClient.EnqueueAsync(
                queueType,
                new[] { "job1" },
                null,
                false,
                false,
                CancellationToken.None)).ToList();
            Assert.Equal(jobId, jobInfos.First().Id);
        }

        [Fact]
        public async Task GivenCreatedJob_WhenEnqueueJobAgain_ThenTheExistingOneShouldBeReturned()
        {
            await CleanStorage();

            const byte queueType = (byte)TestQueueType.GivenCreatedJob_WhenEnqueueJobAgain_ThenTheExistingOneShouldBeReturned;

<<<<<<< HEAD
            var definitions = new[] { "job1", "job2" };
            var jobInfos = (await _azureStorageJobQueueClient.EnqueueAsync(
=======
            long groupId = new Random().Next(int.MinValue, int.MaxValue);
            List<JobInfo>? jobInfos = (await _azureStorageJobQueueClient.EnqueueAsync(
>>>>>>> 67417d40
                queueType,
                definitions,
                0,
                false,
                false,
                CancellationToken.None)).ToList();

            // check job info
            Assert.Equal(2, jobInfos.Count);

            var jobInfo =
                await _azureStorageJobQueueClient.GetJobByIdAsync(
                    queueType,
                    jobInfos.First().Id,
                    true,
                    CancellationToken.None);
            Assert.Contains(jobInfo.Definition, definitions);

            definitions = new[] { "job1", "job2" };
            jobInfos = (await _azureStorageJobQueueClient.EnqueueAsync(
                queueType,
                definitions,
                0,
                false,
                false,
                CancellationToken.None)).ToList();

            Assert.Equal(2, jobInfos.Count);
            var ids = new List<long> { jobInfos.First().Id, jobInfos.Last().Id };
            Assert.Contains(jobInfo.Id, ids);
            var retrievedJobInfos = await _azureStorageJobQueueClient.GetJobByGroupIdAsync(queueType, 0, true, CancellationToken.None);
            Assert.Equal(2, retrievedJobInfos.Count());
        }

        [Fact]
        public async Task GivenRunningJob_WhenEnqueueJobAgain_ThenTheExistingOneShouldBeReturned()
        {
            await CleanStorage();

            const byte queueType = (byte)TestQueueType.GivenRunningJob_WhenEnqueueJobAgain_ThenTheExistingOneShouldBeReturned;

            var jobInfos = (await _azureStorageJobQueueClient.EnqueueAsync(
                queueType,
                new[] { "job1" },
                null,
                false,
                false,
<<<<<<< HEAD
                CancellationToken.None)).ToList();
=======
                CancellationToken.None);
            await _azureStorageJobQueueClient.EnqueueAsync(
                queueType,
                new[] { "job2" },
                null,
                false,
                false,
                CancellationToken.None);

            List<string>? definitions = new List<string>();
            JobInfo? jobInfo1 =
                await _azureStorageJobQueueClient.DequeueAsync(queueType, TestWorkerName, HeartbeatTimeoutSec, CancellationToken.None);
            definitions.Add(jobInfo1.Definition);
            JobInfo? jobInfo2 =
                await _azureStorageJobQueueClient.DequeueAsync(queueType, TestWorkerName, HeartbeatTimeoutSec, CancellationToken.None);
            definitions.Add(jobInfo2.Definition);
            Assert.Null(
                await _azureStorageJobQueueClient.DequeueAsync(queueType, TestWorkerName, HeartbeatTimeoutSec, CancellationToken.None));
>>>>>>> 67417d40

            Assert.Single(jobInfos);

            var jobInfo1 = await _azureStorageJobQueueClient.DequeueAsync(queueType, TestWorkerName, HeartbeatTimeoutSec, CancellationToken.None);

            Assert.Equal(JobStatus.Running, jobInfo1.Status);

<<<<<<< HEAD
            // Enqueue again
            jobInfos = (await _azureStorageJobQueueClient.EnqueueAsync(
=======
            List<JobInfo>? jobs = (await _azureStorageJobQueueClient.EnqueueAsync(
>>>>>>> 67417d40
                queueType,
                new[] { "job1" },
                null,
                false,
                false,
                CancellationToken.None)).ToList();
<<<<<<< HEAD
=======
            Assert.Single(jobs);

            JobInfo? jobInfo1 =
                await _azureStorageJobQueueClient.DequeueAsync(queueType, TestWorkerName, HeartbeatTimeoutSec, CancellationToken.None);
>>>>>>> 67417d40

            Assert.Equal(jobInfo1.Id, jobInfos.First().Id);

<<<<<<< HEAD
            // jobInfo1 should be the same as jobInfo2
            var jobInfo2 =
                await _azureStorageJobQueueClient.GetJobByIdAsync(queueType, jobInfo1.Id, false, CancellationToken.None);

            Assert.Equal(JobStatus.Running, jobInfo2.Status);
            Assert.Equal(jobInfo1.CreateDate, jobInfo2.CreateDate);
            Assert.Equal(jobInfo1.HeartbeatDateTime, jobInfo2.HeartbeatDateTime);
            Assert.Equal(jobInfo1.Version, jobInfo2.Version);
=======
            // without keep alive, the job should be dequeued again
            JobInfo? jobInfo2 =
                await _azureStorageJobQueueClient.DequeueAsync(queueType, TestWorkerName, HeartbeatTimeoutSec, CancellationToken.None);
            Assert.NotNull(jobInfo2);
            Assert.Equal(jobInfo1.Id, jobInfo2.Id);

            await Task.Delay(TimeSpan.FromSeconds(HeartbeatTimeoutSec));
            bool cancelRequested = await _azureStorageJobQueueClient.KeepAliveJobAsync(jobInfo2, CancellationToken.None);
            Assert.False(cancelRequested);
>>>>>>> 67417d40

            // the message is invisible
            Assert.Null(await _azureStorageJobQueueClient.DequeueAsync(queueType, TestWorkerName, HeartbeatTimeoutSec, CancellationToken.None));
        }

        [Fact]
        public async Task GivenFinishedJob_WhenEnqueueJobAgain_ThenTheExistingOneShouldBeReturned()
        {
            await CleanStorage();

            const byte queueType = (byte)TestQueueType.GivenFinishedJob_WhenEnqueueJobAgain_ThenTheExistingOneShouldBeReturned;

            var jobInfos = (await _azureStorageJobQueueClient.EnqueueAsync(
                queueType,
                new[] { "job1", "job2", "job3" },
                null,
                false,
                false,
                CancellationToken.None)).ToList();

            Assert.Equal(3, jobInfos.Count);

            var jobInfo1 = await _azureStorageJobQueueClient.DequeueAsync(queueType, TestWorkerName, HeartbeatTimeoutSec, CancellationToken.None);
            var jobInfo2 = await _azureStorageJobQueueClient.DequeueAsync(queueType, TestWorkerName, HeartbeatTimeoutSec, CancellationToken.None);
            var jobInfo3 = await _azureStorageJobQueueClient.DequeueAsync(queueType, TestWorkerName, HeartbeatTimeoutSec, CancellationToken.None);

            Assert.Equal(JobStatus.Running, jobInfo1.Status);
            Assert.Equal(JobStatus.Running, jobInfo2.Status);
            Assert.Equal(JobStatus.Running, jobInfo3.Status);

            // the job1 is failed
            jobInfo1.Status = JobStatus.Failed;
            jobInfo1.Result = "Failed for critical error";
            await _azureStorageJobQueueClient.CompleteJobAsync(jobInfo1, false, CancellationToken.None);

            // the job2 is completed
            jobInfo2.Status = JobStatus.Completed;
            jobInfo2.Result = "OK";
            await _azureStorageJobQueueClient.CompleteJobAsync(jobInfo2, false, CancellationToken.None);

            // the job3 is cancelled
            await _azureStorageJobQueueClient.CancelJobByIdAsync(queueType, jobInfo3.Id, CancellationToken.None);

            // Enqueue again, should return the existing one
            var jobIds = (await _azureStorageJobQueueClient.EnqueueAsync(
                queueType,
                new[] { "job1", "job2", "job3" },
                null,
                false,
                false,
                CancellationToken.None)).Select(jobInfo => jobInfo.Id).ToList();

            Assert.Equal(3, jobIds.Count);
            Assert.Contains(jobInfo1.Id, jobIds);
            Assert.Contains(jobInfo2.Id, jobIds);
            Assert.Contains(jobInfo3.Id, jobIds);

            var newJobInfo1 =
                await _azureStorageJobQueueClient.GetJobByIdAsync(queueType, jobInfo1.Id, false, CancellationToken.None);
            Assert.Equal(jobInfo1.Status, newJobInfo1.Status);
            var newJobInfo2 =
                await _azureStorageJobQueueClient.GetJobByIdAsync(queueType, jobInfo2.Id, false, CancellationToken.None);
            Assert.Equal(jobInfo2.Status, newJobInfo2.Status);
            var newJobInfo3 =
                await _azureStorageJobQueueClient.GetJobByIdAsync(queueType, jobInfo3.Id, false, CancellationToken.None);
            Assert.Equal(jobInfo3.Status, newJobInfo3.Status);

            // the message of job3 is invisible
            Assert.Null(await _azureStorageJobQueueClient.DequeueAsync(queueType, TestWorkerName, HeartbeatTimeoutSec, CancellationToken.None));

<<<<<<< HEAD
            await Task.Delay(TimeSpan.FromSeconds(HeartbeatTimeoutSec));

            // the message of job3 is visible again
            Assert.NotNull(await _azureStorageJobQueueClient.DequeueAsync(queueType, TestWorkerName, HeartbeatTimeoutSec, CancellationToken.None));

            // the message of job1 and job2 are deleted, so there is only one message
            Assert.Null(await _azureStorageJobQueueClient.DequeueAsync(queueType, TestWorkerName, HeartbeatTimeoutSec, CancellationToken.None));
=======
            JobInfo? jobInfo1 =
                await _azureStorageJobQueueClient.DequeueAsync(queueType, TestWorkerName, HeartbeatTimeoutSec, CancellationToken.None);
            jobInfo1.QueueType = queueType;
            jobInfo1.Result = "current-result";
            await _azureStorageJobQueueClient.KeepAliveJobAsync(jobInfo1, CancellationToken.None);
            await Task.Delay(TimeSpan.FromSeconds(HeartbeatTimeoutSec));
            JobInfo? jobInfo2 =
                await _azureStorageJobQueueClient.DequeueAsync(queueType, TestWorkerName, HeartbeatTimeoutSec, CancellationToken.None);
            Assert.Equal(jobInfo1.Result, jobInfo2.Result);
>>>>>>> 67417d40
        }

        [Fact]
        public async Task GivenEnqueueFailed_WhenEnqueueJobAgain_ThenContinueToEnqueue()
        {
            await CleanStorage();

            const byte queueType = (byte)TestQueueType.GivenEnqueueFailed_WhenEnqueueJobAgain_ThenContinueToEnqueue;

            // insert job info entity and job lock entity for job1
            var (jobInfo, jobLockEntity) = await EnqueueStepBySteps(1001, queueType, 1);

            // enqueue job1 again
            var jobInfos = (await _azureStorageJobQueueClient.EnqueueAsync(
                queueType,
                new[] { "job1001", },
                null,
                false,
                false,
                CancellationToken.None)).ToList();

            Assert.Single(jobInfos);
            Assert.Equal(jobInfo.Id, jobInfos.First().Id);

            Assert.Null(jobLockEntity[JobLockEntityProperties.JobMessageId]);
            Assert.Null(jobLockEntity[JobLockEntityProperties.JobMessagePopReceipt]);

            await CheckJob(jobInfo, jobLockEntity);
            var dequeuedJobInfo =
                await _azureStorageJobQueueClient.DequeueAsync(jobInfo.QueueType, TestWorkerName, HeartbeatTimeoutSec, CancellationToken.None);
            Assert.Equal(jobInfo.Id, dequeuedJobInfo.Id);
            await CleanStorage();

            // insert job reverse index entity for job2
            (jobInfo, jobLockEntity) = await EnqueueStepBySteps(1002, queueType, 2);

            // enqueue job2 again
            jobInfos = (await _azureStorageJobQueueClient.EnqueueAsync(
                queueType,
                new[] { "job1002" },
                null,
                false,
                false,
                CancellationToken.None)).ToList();

            Assert.Single(jobInfos);
            Assert.Equal(jobInfo.Id, jobInfos.First().Id);

            Assert.Null(jobLockEntity[JobLockEntityProperties.JobMessageId]);
            Assert.Null(jobLockEntity[JobLockEntityProperties.JobMessagePopReceipt]);

            await CheckJob(jobInfo, jobLockEntity);
            dequeuedJobInfo =
                await _azureStorageJobQueueClient.DequeueAsync(jobInfo.QueueType, TestWorkerName, HeartbeatTimeoutSec, CancellationToken.None);
            Assert.Equal(jobInfo.Id, dequeuedJobInfo.Id);
            await CleanStorage();

            // send message for job3
            (jobInfo, jobLockEntity) = await EnqueueStepBySteps(1003, queueType, 3);

            // enqueue job3 again
            jobInfos = (await _azureStorageJobQueueClient.EnqueueAsync(
                queueType,
                new[] { "job1003" },
                null,
                false,
                false,
                CancellationToken.None)).ToList();

            Assert.Single(jobInfos);
            Assert.Equal(jobInfo.Id, jobInfos.First().Id);

            Assert.Null(jobLockEntity[JobLockEntityProperties.JobMessageId]);
            Assert.Null(jobLockEntity[JobLockEntityProperties.JobMessagePopReceipt]);

            await CheckJob(jobInfo, jobLockEntity);

            // the first message is invalid
            var exception = await Assert.ThrowsAsync<JobManagementException>(async () =>
                await _azureStorageJobQueueClient.DequeueAsync(jobInfo.QueueType, TestWorkerName, HeartbeatTimeoutSec, CancellationToken.None));
            Assert.EndsWith("the message id is inconsistent with the one in the table entity.", exception.Message);

            // the second message is valid
            dequeuedJobInfo =
                await _azureStorageJobQueueClient.DequeueAsync(jobInfo.QueueType, TestWorkerName, HeartbeatTimeoutSec, CancellationToken.None);
            Assert.Equal(jobInfo.Id, dequeuedJobInfo.Id);
        }

        #endregion

        #region Dequeue

        [Fact]
        public async Task GivenJobsEnqueue_WhenDequeue_ThenAllJobsShouldBeReturned()
        {
            await CleanStorage();

            const byte queueType = (byte)TestQueueType.GivenJobsEnqueue_WhenDequeue_ThenAllJobsShouldBeReturned;

            await _azureStorageJobQueueClient.EnqueueAsync(
                queueType,
                new[] { "job1" },
                null,
                false,
                false,
                CancellationToken.None);
            await _azureStorageJobQueueClient.EnqueueAsync(
                queueType,
                new[] { "job2" },
                null,
                false,
                false,
                CancellationToken.None);

<<<<<<< HEAD
            var definitions = new List<string>();
            var jobInfo1 =
=======
            JobInfo? jobInfo1 =
>>>>>>> 67417d40
                await _azureStorageJobQueueClient.DequeueAsync(queueType, TestWorkerName, HeartbeatTimeoutSec, CancellationToken.None);
            definitions.Add(jobInfo1.Definition);
            var jobInfo2 =
                await _azureStorageJobQueueClient.DequeueAsync(queueType, TestWorkerName, HeartbeatTimeoutSec, CancellationToken.None);
            definitions.Add(jobInfo2.Definition);
            Assert.Null(
                await _azureStorageJobQueueClient.DequeueAsync(queueType, TestWorkerName, HeartbeatTimeoutSec, CancellationToken.None));

            Assert.Contains("job1", definitions);
            Assert.Contains("job2", definitions);
        }

        [Fact]
        public async Task GivenJobNotHeartbeat_WhenDequeue_ThenJobShouldBeReturnedAgain()
        {
            await CleanStorage();

            const byte queueType = (byte)TestQueueType.GivenJobNotHeartbeat_WhenDequeue_ThenJobShouldBeReturnedAgain;

            await _azureStorageJobQueueClient.EnqueueAsync(
                queueType,
                new[] { "job1" },
                null,
                false,
                false,
                CancellationToken.None);

            JobInfo? jobInfo1 =
                await _azureStorageJobQueueClient.DequeueAsync(queueType, TestWorkerName, HeartbeatTimeoutSec, CancellationToken.None);

            // the heartbeatTimeoutSec is used as the message visibility timeout
            await Task.Delay(TimeSpan.FromSeconds(HeartbeatTimeoutSec));
<<<<<<< HEAD

            // without keeping alive, the job should be dequeued again
            var jobInfo2 =
=======
            JobInfo? jobInfo2 =
>>>>>>> 67417d40
                await _azureStorageJobQueueClient.DequeueAsync(queueType, TestWorkerName, HeartbeatTimeoutSec, CancellationToken.None);

            Assert.Equal(jobInfo1.Id, jobInfo2.Id);
            Assert.True(jobInfo1.Version < jobInfo2.Version);
            Assert.Null(
                await _azureStorageJobQueueClient.DequeueAsync(queueType, TestWorkerName, HeartbeatTimeoutSec, CancellationToken.None));
        }

        [Fact]
        public async Task GivenJobKeepPutHeartbeat_WhenDequeue_ThenJobShouldNotBeReturned()
        {
            await CleanStorage();

            const byte queueType = (byte)TestQueueType.GivenJobKeepPutHeartbeat_WhenDequeue_ThenJobShouldNotBeReturned;

            var jobs = (await _azureStorageJobQueueClient.EnqueueAsync(
                queueType,
                new[] { $"job1-{queueType}" },
                null,
                false,
                false,
                CancellationToken.None)).ToList();
            Assert.Single(jobs);

            JobInfo? jobInfo1 =
                await _azureStorageJobQueueClient.DequeueAsync(queueType, TestWorkerName, HeartbeatTimeoutSec, CancellationToken.None);
<<<<<<< HEAD

            Assert.Equal(jobInfo1.Id, jobs.First().Id);
=======
            JobInfo? jobInfo2 =
                await _azureStorageJobQueueClient.DequeueAsync(queueType, TestWorkerName, HeartbeatTimeoutSec, CancellationToken.None);

            Assert.Equal(JobStatus.Running, jobInfo1.Status);
            jobInfo1.Status = JobStatus.Failed;
            jobInfo1.Result = "Failed for cancellation";
            await _azureStorageJobQueueClient.CompleteJobAsync(jobInfo1, false, CancellationToken.None);
            JobInfo? jobInfo =
                await _azureStorageJobQueueClient.GetJobByIdAsync(queueType, jobInfo1.Id, false, CancellationToken.None);
            Assert.Equal(JobStatus.Failed, jobInfo.Status);
            Assert.Equal(jobInfo1.Result, jobInfo.Result);
>>>>>>> 67417d40

            await Task.Delay(TimeSpan.FromSeconds(HeartbeatTimeoutSec));
            var cancelRequested = await _azureStorageJobQueueClient.KeepAliveJobAsync(jobInfo1, CancellationToken.None);
            Assert.False(cancelRequested);

            // after keeping alive, the job should not be returned
            Assert.Null(
                await _azureStorageJobQueueClient.DequeueAsync(queueType, TestWorkerName, HeartbeatTimeoutSec, CancellationToken.None));
        }

        [Fact]
        public async Task GivenJobKeepPutHeartbeatWithResult_WhenDequeue_ThenJobWithResultShouldBeReturned()
        {
            await CleanStorage();

            const byte queueType = (byte)TestQueueType
                .GivenJobKeepPutHeartbeatWithResult_WhenDequeue_ThenJobWithResultShouldBeReturned;

            await _azureStorageJobQueueClient.EnqueueAsync(
                queueType,
                new[] { "job1" },
                null,
                false,
                false,
                CancellationToken.None);

            JobInfo? jobInfo1 =
                await _azureStorageJobQueueClient.DequeueAsync(queueType, TestWorkerName, HeartbeatTimeoutSec, CancellationToken.None);
<<<<<<< HEAD
            jobInfo1.QueueType = queueType;
            jobInfo1.Result = "current-result";
            await _azureStorageJobQueueClient.KeepAliveJobAsync(jobInfo1, CancellationToken.None);
            await Task.Delay(TimeSpan.FromSeconds(HeartbeatTimeoutSec));
            var jobInfo2 =
=======
            JobInfo? jobInfo2 =
>>>>>>> 67417d40
                await _azureStorageJobQueueClient.DequeueAsync(queueType, TestWorkerName, HeartbeatTimeoutSec, CancellationToken.None);
            Assert.Equal(jobInfo1.Result, jobInfo2.Result);
        }

<<<<<<< HEAD
        [Fact]
        public async Task GivenEmptyQueue_WhenDequeue_ThenNoResultShouldBeReturned()
        {
            await CleanStorage();
=======
            await _azureStorageJobQueueClient.CancelJobByGroupIdAsync(queueType, jobInfo1.GroupId, CancellationToken.None);
            Assert.True(
                (await _azureStorageJobQueueClient.GetJobByGroupIdAsync(queueType, jobInfo1.GroupId, false, CancellationToken.None)).All(
                    t => t.Status == JobStatus.Cancelled || (t.Status == JobStatus.Running && t.CancelRequested)));
            jobInfo1.Status = JobStatus.Failed;
            jobInfo1.Result = "Failed for cancellation";
            await _azureStorageJobQueueClient.CompleteJobAsync(jobInfo1, false, CancellationToken.None);
            JobInfo? jobInfo =
                await _azureStorageJobQueueClient.GetJobByIdAsync(queueType, jobInfo1.Id, false, CancellationToken.None);
            Assert.Equal(JobStatus.Failed, jobInfo.Status);
            Assert.Equal(jobInfo1.Result, jobInfo.Result);
>>>>>>> 67417d40

            const byte queueType = (byte)TestQueueType.GivenEmptyQueue_WhenDequeue_ThenNoResultShouldBeReturned;

            Assert.Null(
                await _azureStorageJobQueueClient.DequeueAsync(queueType, TestWorkerName, HeartbeatTimeoutSec, CancellationToken.None));
        }

        [Fact]
        public async Task GivenJobsEnqueue_WhenDequeueConcurrently_ThenCorrectResultShouldBeReturned()
        {
            await CleanStorage();

            const byte queueType = (byte)TestQueueType.GivenJobsEnqueue_WhenDequeueConcurrently_ThenCorrectResultShouldBeReturned;

<<<<<<< HEAD
            var jobInfos = (await _azureStorageJobQueueClient.EnqueueAsync(
=======
            List<JobInfo>? jobs = (await _azureStorageJobQueueClient.EnqueueAsync(
>>>>>>> 67417d40
                queueType,
                new[] { "job1" },
                null,
                false,
                false,
                CancellationToken.None)).ToList();

<<<<<<< HEAD
            var tasks = new List<Task<JobInfo>>
            {
                _azureStorageJobQueueClient.DequeueAsync(queueType, TestWorkerName, HeartbeatTimeoutSec, CancellationToken.None),
                _azureStorageJobQueueClient.DequeueAsync(queueType, TestWorkerName, HeartbeatTimeoutSec, CancellationToken.None),
            };
=======
            // get the job id of first message
            JobMessage? firstMessage = JobMessage.Parse((await _azureJobMessageQueueClient.PeekMessageAsync(CancellationToken.None)).Value.Body.ToString());
            Assert.NotNull(firstMessage);
            TableEntity? jobInfoEntity = (await _azureJobInfoTableClient.GetEntityAsync<TableEntity>(
                firstMessage?.PartitionKey,
                firstMessage?.RowKey,
                cancellationToken: CancellationToken.None)).Value;

            await _azureStorageJobQueueClient.CancelJobByIdAsync(queueType, (long)jobInfoEntity[JobInfoEntityProperties.Id], CancellationToken.None);
            Assert.Equal(
                JobStatus.Cancelled,
                (await _azureStorageJobQueueClient.GetJobByIdAsync(queueType, (long)jobInfoEntity[JobInfoEntityProperties.Id], false, CancellationToken.None)).Status);
>>>>>>> 67417d40

            var result = await Task.WhenAll(tasks);
            if (result[0] == null)
            {
                Assert.Equal(jobInfos.First().Id, result[1].Id);
            }
            else
            {
                Assert.Null(result[1]);
                Assert.Equal(jobInfos.First().Id, result[0].Id);
            }

<<<<<<< HEAD
            await _azureStorageJobQueueClient.EnqueueAsync(
                queueType,
                new[] { "job2", "job3" },
                null,
                false,
                false,
                CancellationToken.None);

            tasks = new List<Task<JobInfo>>
            {
                _azureStorageJobQueueClient.DequeueAsync(queueType, TestWorkerName, HeartbeatTimeoutSec, CancellationToken.None),
                _azureStorageJobQueueClient.DequeueAsync(queueType, TestWorkerName, HeartbeatTimeoutSec, CancellationToken.None),
            };
=======
            JobInfo? jobInfo2 =
                await _azureStorageJobQueueClient.DequeueAsync(queueType, TestWorkerName, HeartbeatTimeoutSec, CancellationToken.None);

            JobInfo? jobInfo3 =
                await _azureStorageJobQueueClient.DequeueAsync(queueType, TestWorkerName, HeartbeatTimeoutSec, CancellationToken.None);
>>>>>>> 67417d40

            result = await Task.WhenAll(tasks);
            var definitions = new List<string> { result[0].Definition, result[1].Definition };

            Assert.Contains("job2", definitions);
            Assert.Contains("job3", definitions);
        }

        [Fact]
        public async Task GivenFinishedJobs_WhenDequeue_ThenNoResultShouldBeReturned()
        {
            await CleanStorage();
            const byte queueType = (byte)TestQueueType.GivenFinishedJobs_WhenDequeue_ThenNoResultShouldBeReturned;

            // enqueue jobs
            var jobInfos = (await _azureStorageJobQueueClient.EnqueueAsync(
                queueType,
                new[] { "job1", "job2", "job3" },
                null,
                false,
                false,
                CancellationToken.None)).ToList();
            Assert.Equal(3, jobInfos.Count);

<<<<<<< HEAD
            var jobInfo =
=======
            JobInfo? jobInfo1 =
>>>>>>> 67417d40
                await _azureStorageJobQueueClient.DequeueAsync(queueType, TestWorkerName, HeartbeatTimeoutSec, CancellationToken.None);
            jobInfo.Status = JobStatus.Completed;

            var jobInfoEntity = ((AzureStorageJobInfo)jobInfo).ToTableEntity();
            await _azureJobInfoTableClient.UpdateEntityAsync(jobInfoEntity, ETag.All, cancellationToken: CancellationToken.None);

            jobInfo =
                await _azureStorageJobQueueClient.DequeueAsync(queueType, TestWorkerName, HeartbeatTimeoutSec, CancellationToken.None);
            jobInfo.Status = JobStatus.Failed;

            jobInfoEntity = ((AzureStorageJobInfo)jobInfo).ToTableEntity();
            await _azureJobInfoTableClient.UpdateEntityAsync(jobInfoEntity, ETag.All, cancellationToken: CancellationToken.None);

            jobInfo =
                await _azureStorageJobQueueClient.DequeueAsync(queueType, TestWorkerName, HeartbeatTimeoutSec, CancellationToken.None);
            jobInfo.Status = JobStatus.Cancelled;

            jobInfoEntity = ((AzureStorageJobInfo)jobInfo).ToTableEntity();
            await _azureJobInfoTableClient.UpdateEntityAsync(jobInfoEntity, ETag.All, cancellationToken: CancellationToken.None);

            await Task.Delay(TimeSpan.FromSeconds(HeartbeatTimeoutSec));

            var exception = await Assert.ThrowsAsync<JobManagementException>(async () =>
                await _azureStorageJobQueueClient.DequeueAsync(jobInfo.QueueType, TestWorkerName, HeartbeatTimeoutSec, CancellationToken.None));
            Assert.EndsWith("the job status is Completed.", exception.Message);

            exception = await Assert.ThrowsAsync<JobManagementException>(async () =>
                await _azureStorageJobQueueClient.DequeueAsync(jobInfo.QueueType, TestWorkerName, HeartbeatTimeoutSec, CancellationToken.None));
            Assert.EndsWith("the job status is Failed.", exception.Message);

            exception = await Assert.ThrowsAsync<JobManagementException>(async () =>
                await _azureStorageJobQueueClient.DequeueAsync(jobInfo.QueueType, TestWorkerName, HeartbeatTimeoutSec, CancellationToken.None));
            Assert.EndsWith("the job status is Cancelled.", exception.Message);

            await Task.Delay(TimeSpan.FromSeconds(HeartbeatTimeoutSec));

            // the message is deleted
            Assert.Null(
                await _azureStorageJobQueueClient.DequeueAsync(queueType, TestWorkerName, HeartbeatTimeoutSec, CancellationToken.None));
        }

        [Fact]
        public async Task GivenJobCancelRequested_WhenDequeue_ThenTheJobShouldBeReturned()
        {
            await CleanStorage();
            const byte queueType = (byte)TestQueueType.GivenJobCancelRequested_WhenDequeue_ThenTheJobShouldBeReturned;

<<<<<<< HEAD
            // enqueue jobs
            var jobInfos = (await _azureStorageJobQueueClient.EnqueueAsync(
=======
            const byte queueType = (byte)TestQueueType
                .GivenJobsWithSameDefinition_WhenEnqueueConcurrently_ThenOnlyOneJobShouldBeEnqueued;

            List<Task<IEnumerable<JobInfo>>>? tasks = new List<Task<IEnumerable<JobInfo>>>();
            Task<IEnumerable<JobInfo>>? task1 = _azureStorageJobQueueClient.EnqueueAsync(
>>>>>>> 67417d40
                queueType,
                new[] { "job1" },
                null,
                false,
                false,
                CancellationToken.None)).ToList();
            Assert.Single(jobInfos);

<<<<<<< HEAD
            var jobInfo =
                await _azureStorageJobQueueClient.DequeueAsync(queueType, TestWorkerName, HeartbeatTimeoutSec, CancellationToken.None);
=======
            Task<IEnumerable<JobInfo>>? task2 = _azureStorageJobQueueClient.EnqueueAsync(
                queueType,
                new[] { "job1" },
                null,
                false,
                false,
                CancellationToken.None);
>>>>>>> 67417d40

            // cancel running job, only cancelRequest is set to true
            await _azureStorageJobQueueClient.CancelJobByIdAsync(queueType, jobInfo.Id, CancellationToken.None);
            jobInfo = await _azureStorageJobQueueClient.GetJobByIdAsync(queueType, jobInfo.Id, false, CancellationToken.None);
            Assert.Equal(JobStatus.Running, jobInfo.Status);
            Assert.True(jobInfo.CancelRequested);
            await Task.Delay(TimeSpan.FromSeconds(HeartbeatTimeoutSec));

<<<<<<< HEAD
            // re-dequeue again
            jobInfo =
                await _azureStorageJobQueueClient.DequeueAsync(queueType, TestWorkerName, HeartbeatTimeoutSec, CancellationToken.None);
            Assert.NotNull(jobInfo);
            Assert.Equal(jobInfos.First().Id, jobInfo.Id);
            Assert.Equal(JobStatus.Running, jobInfo.Status);
            Assert.True(jobInfo.CancelRequested);
=======
            IEnumerable<JobInfo>[] result = await Task.WhenAll(tasks);
            Assert.Single(result[0]);
            Assert.Single(result[1]);
            Assert.Equal(result[0].ToList().First().Id, result[1].ToList().First().Id);
>>>>>>> 67417d40
        }

        [Fact]
        public async Task GivenNullMessageInTable_WhenDequeue_ThenTheMessageWillBeSkipped()
        {
            await CleanStorage();
            const byte queueType = (byte)TestQueueType.GivenNullMessageInTable_WhenDequeue_ThenTheMessageWillBeSkipped;

            _ = await EnqueueStepBySteps(1, queueType, 3);

            var jobInfo = await _azureStorageJobQueueClient.DequeueAsync(queueType, TestWorkerName, HeartbeatTimeoutSec, CancellationToken.None);
            Assert.Null(jobInfo);
        }

        [Fact]
        public async Task GivenInvalidMessage_WhenDequeue_ThenTheExceptionShouldBeThrown()
        {
            await CleanStorage();
            const byte queueType = (byte)TestQueueType.GivenInvalidMessage_WhenDequeue_ThenTheExceptionShouldBeThrown;

            await _azureJobMessageQueueClient.SendMessageAsync("invalid message", CancellationToken.None);

            var exception = await Assert.ThrowsAsync<JobManagementException>(async () =>
                await _azureStorageJobQueueClient.DequeueAsync(queueType, TestWorkerName, HeartbeatTimeoutSec, CancellationToken.None));
            Assert.Contains("failed to deserialize message", exception.Message);
        }

        [Fact]
        public async Task GivenMessageWithoutTableEntity_WhenDequeue_ThenTheExceptionShouldBeThrown()
        {
            await CleanStorage();
            const byte queueType = (byte)TestQueueType.GivenMessageWithoutTableEntity_WhenDequeue_ThenTheExceptionShouldBeThrown;

            await _azureJobMessageQueueClient.SendMessageAsync(new JobMessage(AzureStorageKeyProvider.JobInfoPartitionKey(0, 0), AzureStorageKeyProvider.JobInfoRowKey(0,1), AzureStorageKeyProvider.JobLockRowKey("hash")).ToString(), CancellationToken.None);

<<<<<<< HEAD
            var exception = await Assert.ThrowsAsync<JobManagementException>(async () =>
                await _azureStorageJobQueueClient.DequeueAsync(queueType, TestWorkerName, HeartbeatTimeoutSec, CancellationToken.None));
            Assert.Contains("failed to acquire job entity from table for message", exception.Message);
        }

        [Fact]
        public async Task GivenMessageInconsistentWithTableEntity_WhenDequeue_ThenTheExceptionShouldBeThrown()
        {
            await CleanStorage();
            const byte queueType = (byte)TestQueueType.GivenMessageInconsistentWithTableEntity_WhenDequeue_ThenTheExceptionShouldBeThrown;

            // enqueue fails at first time, send the message while fail to update job lock entity
            _ = await EnqueueStepBySteps(1, queueType, 3);

            // re-enqueue
            var jobInfos = (await _azureStorageJobQueueClient.EnqueueAsync(
=======
            string[] definitions = { "job1", "job2" };
            List<JobInfo>? jobInfos = (await _azureStorageJobQueueClient.EnqueueAsync(
>>>>>>> 67417d40
                queueType,
                new[] { "job1"},
                null,
                false,
                false,
                CancellationToken.None)).ToList();
            Assert.Single(jobInfos);

            var exception = await Assert.ThrowsAsync<JobManagementException>(async () =>
                await _azureStorageJobQueueClient.DequeueAsync(queueType, TestWorkerName, HeartbeatTimeoutSec, CancellationToken.None));
            Assert.Contains("the message id is inconsistent with the one in the table entity.", exception.Message);

<<<<<<< HEAD
            var jobInfo =
                await _azureStorageJobQueueClient.DequeueAsync(queueType, TestWorkerName, HeartbeatTimeoutSec, CancellationToken.None);
            Assert.Equal(jobInfos.First().Definition, jobInfo.Definition);
        }
=======
            JobInfo? jobInfo =
                await _azureStorageJobQueueClient.GetJobByIdAsync(
                    queueType,
                    jobInfos.First().Id,
                    true,
                    CancellationToken.None);
            Assert.Contains(jobInfo.Definition, definitions);
>>>>>>> 67417d40

        #endregion

        #region GetJobById

        [Fact]
        public async Task GivenJobId_WhenGetJobById_ThenTheJobShouldBeReturned()
        {
            await CleanStorage();
            const byte queueType = (byte)TestQueueType.GivenJobId_WhenGetJobById_ThenTheJobShouldBeReturned;

            // enqueue jobs
            var jobInfos = (await _azureStorageJobQueueClient.EnqueueAsync(
                queueType,
                new[] { "job1" },
                null,
                false,
                false,
                CancellationToken.None)).ToList();
            Assert.Single(jobInfos);

<<<<<<< HEAD
            var jobInfo1 =
                await _azureStorageJobQueueClient.GetJobByIdAsync(queueType, jobInfos.First().Id, true, CancellationToken.None);
            Assert.Equal("job1", jobInfo1.Definition);
            Assert.Equal(jobInfos.First().Id, jobInfo1.Id);
=======
            Assert.Equal(2, jobInfos.Count);
            List<long>? ids = new List<long> { jobInfos.First().Id, jobInfos.Last().Id };
            Assert.Contains(jobInfo.Id, ids);
>>>>>>> 67417d40
        }

        [Fact]
        public async Task GivenJobsEnqueue_WhenGetJobWithReturnDefinitionFalse_ThenTheDefinitionShouldNotBeReturned()
        {
            await CleanStorage();
            const byte queueType = (byte)TestQueueType.GivenJobsEnqueue_WhenGetJobWithReturnDefinitionFalse_ThenTheDefinitionShouldNotBeReturned;

<<<<<<< HEAD
            // enqueue jobs
            var jobInfos = (await _azureStorageJobQueueClient.EnqueueAsync(
=======
            const byte queueType = (byte)TestQueueType.GivenRunningJob_WhenEnqueueJobAgain_ThenTheExistingOneShouldBeReturned;

            List<JobInfo>? jobInfos = (await _azureStorageJobQueueClient.EnqueueAsync(
>>>>>>> 67417d40
                queueType,
                new[] { "job1" },
                null,
                false,
                false,
                CancellationToken.None)).ToList();
            Assert.Single(jobInfos);

<<<<<<< HEAD
            var jobInfo1 =
                await _azureStorageJobQueueClient.GetJobByIdAsync(queueType, jobInfos.First().Id, false, CancellationToken.None);
            Assert.Equal(jobInfos.First().Id, jobInfo1.Id);
            Assert.Null(jobInfo1.Definition);
        }
=======
            JobInfo? jobInfo1 = await _azureStorageJobQueueClient.DequeueAsync(queueType, TestWorkerName, HeartbeatTimeoutSec, CancellationToken.None);
>>>>>>> 67417d40

        [Fact]
        public async Task GivenJobId_WhenGetJobByIdConcurrently_ThenTheJobShouldBeReturned()
        {
            await CleanStorage();
            const byte queueType = (byte)TestQueueType.GivenJobId_WhenGetJobByIdConcurrently_ThenTheJobShouldBeReturned;

            // enqueue jobs
            var jobInfos = (await _azureStorageJobQueueClient.EnqueueAsync(
                queueType,
                new[] { "job1" },
                null,
                false,
                false,
                CancellationToken.None)).ToList();
            Assert.Single(jobInfos);

            Task<JobInfo> task1 = _azureStorageJobQueueClient.GetJobByIdAsync(queueType, jobInfos.First().Id, true, CancellationToken.None);
            Task<JobInfo> task2 = _azureStorageJobQueueClient.GetJobByIdAsync(queueType, jobInfos.First().Id, true, CancellationToken.None);
            await Task.WhenAll(task1, task2);

<<<<<<< HEAD
            JobInfo job1 = task1.Result;
            JobInfo job2 = task2.Result;
=======
            // jobInfo1 should be the same as jobInfo2
            JobInfo? jobInfo2 =
                await _azureStorageJobQueueClient.GetJobByIdAsync(queueType, jobInfo1.Id, false, CancellationToken.None);
>>>>>>> 67417d40

            Assert.Equal(jobInfos.First().Id, job1.Id);
            Assert.Equal(job1.Id, job2.Id);
            Assert.Equal("job1", job1.Definition);
            Assert.Equal("job1", job2.Definition);
        }

        [Fact]
        public async Task GivenNotExistJobId_WhenGetJobById_ThenTheExceptionShouldBeThrown()
        {
            await CleanStorage();
            const byte queueType = (byte)TestQueueType.GivenNotExistJobId_WhenGetJobById_ThenTheExceptionShouldBeThrown;

            var exception = await Assert.ThrowsAsync<JobManagementException>(async () =>
                await _azureStorageJobQueueClient.GetJobByIdAsync(queueType, 1, false, CancellationToken.None));
            Assert.Equal("Failed to get job reverse index entity by id 1, the job reverse index entity does not exist.", exception.Message);
        }

        #endregion

        #region GetJobsByIds

        [Fact]
        public async Task GivenJobsEnqueue_WhenGetJobsByIds_ThenTheJobsShouldBeReturned()
        {
            await CleanStorage();

            const byte queueType = (byte)TestQueueType.GivenJobsEnqueue_WhenGetJobsByIds_ThenTheJobsShouldBeReturned;

<<<<<<< HEAD
            // enqueue jobs
            var jobInfos = (await _azureStorageJobQueueClient.EnqueueAsync(
=======
            List<JobInfo>? jobInfos = (await _azureStorageJobQueueClient.EnqueueAsync(
>>>>>>> 67417d40
                queueType,
                new[] { "job1", "job2", "job3" },
                null,
                false,
                false,
                CancellationToken.None)).ToList();
            Assert.Equal(3, jobInfos.Count);

<<<<<<< HEAD
            var retrievedJobInfos = (await _azureStorageJobQueueClient.GetJobsByIdsAsync(
=======
            JobInfo? jobInfo1 = await _azureStorageJobQueueClient.DequeueAsync(queueType, TestWorkerName, HeartbeatTimeoutSec, CancellationToken.None);
            JobInfo? jobInfo2 = await _azureStorageJobQueueClient.DequeueAsync(queueType, TestWorkerName, HeartbeatTimeoutSec, CancellationToken.None);
            JobInfo? jobInfo3 = await _azureStorageJobQueueClient.DequeueAsync(queueType, TestWorkerName, HeartbeatTimeoutSec, CancellationToken.None);

            Assert.Equal(JobStatus.Running, jobInfo1.Status);
            Assert.Equal(JobStatus.Running, jobInfo2.Status);
            Assert.Equal(JobStatus.Running, jobInfo3.Status);

            // the job1 is failed
            jobInfo1.Status = JobStatus.Failed;
            jobInfo1.Result = "Failed for critical error";
            await _azureStorageJobQueueClient.CompleteJobAsync(jobInfo1, false, CancellationToken.None);

            // the job2 is completed
            jobInfo2.Status = JobStatus.Completed;
            jobInfo2.Result = "OK";
            await _azureStorageJobQueueClient.CompleteJobAsync(jobInfo2, false, CancellationToken.None);

            // the job3 is cancelled
            await _azureStorageJobQueueClient.CancelJobByIdAsync(queueType, jobInfo3.Id, CancellationToken.None);

            // Enqueue again, should return the existing one
            List<long>? jobids = (await _azureStorageJobQueueClient.EnqueueAsync(
>>>>>>> 67417d40
                queueType,
                new[] { jobInfos[0].Id, jobInfos[2].Id },
                false,
<<<<<<< HEAD
                CancellationToken.None)).ToList();
=======
                CancellationToken.None)).Select(jobInfo => jobInfo.Id).ToList();

            Assert.Equal(3, jobids.Count);
            Assert.Contains(jobInfo1.Id, jobids);
            Assert.Contains(jobInfo2.Id, jobids);
            Assert.Contains(jobInfo3.Id, jobids);

            JobInfo? newJobInfo1 =
                await _azureStorageJobQueueClient.GetJobByIdAsync(queueType, jobInfo1.Id, false, CancellationToken.None);
            Assert.Equal(jobInfo1.Status, newJobInfo1.Status);
            JobInfo? newJobInfo2 =
                await _azureStorageJobQueueClient.GetJobByIdAsync(queueType, jobInfo2.Id, false, CancellationToken.None);
            Assert.Equal(jobInfo2.Status, newJobInfo2.Status);
            JobInfo? newJobInfo3 =
                await _azureStorageJobQueueClient.GetJobByIdAsync(queueType, jobInfo3.Id, false, CancellationToken.None);
            Assert.Equal(jobInfo3.Status, newJobInfo3.Status);

            // the message of job3 is invisible
            Assert.Null(await _azureStorageJobQueueClient.DequeueAsync(queueType, TestWorkerName, HeartbeatTimeoutSec, CancellationToken.None));

            await Task.Delay(TimeSpan.FromSeconds(HeartbeatTimeoutSec));

            // the message of job3 is visible again
            Assert.NotNull(await _azureStorageJobQueueClient.DequeueAsync(queueType, TestWorkerName, HeartbeatTimeoutSec, CancellationToken.None));
>>>>>>> 67417d40

            Assert.Equal(2, retrievedJobInfos.Count);
            var ids = new List<long> { retrievedJobInfos[0].Id, retrievedJobInfos[1].Id };
            Assert.Contains(jobInfos[0].Id, ids);
            Assert.Contains(jobInfos[2].Id, ids);
        }

        [Fact]
        public async Task GivenNotExistJobId_WhenGetJobsByIds_ThenTheExceptionShouldBeThrown()
        {
            await CleanStorage();
            const byte queueType = (byte)TestQueueType.GivenNotExistJobId_WhenGetJobsByIds_ThenTheExceptionShouldBeThrown;

<<<<<<< HEAD
            // enqueue jobs
            var jobInfos = (await _azureStorageJobQueueClient.EnqueueAsync(
=======
            const byte queueType = (byte)TestQueueType.GivenEnqueueFailed_WhenEnqueueJobAgain_ThenContinueToEnqueue;

            // insert job info entity and job lock entity for job1
            (JobInfo? jobInfo, TableEntity? jobLockEntity) = await EnqueueStepBySteps(1001, queueType, 1);

            // enqueue job1 again
            List<JobInfo>? jobInfos = (await _azureStorageJobQueueClient.EnqueueAsync(
>>>>>>> 67417d40
                queueType,
                new[] { "job1", "job2", "job3" },
                null,
                false,
                false,
                CancellationToken.None)).ToList();
            Assert.Equal(3, jobInfos.Count);

            var exception = await Assert.ThrowsAsync<JobManagementException>(async () =>
                await _azureStorageJobQueueClient.GetJobsByIdsAsync(queueType, new[] { jobInfos[0].Id, 10, jobInfos[2].Id, 11 }, false, CancellationToken.None));
            Assert.Contains("Failed to get jobs by ids", exception.Message);
        }

        #endregion

<<<<<<< HEAD
        #region GetJobByGroupId

        [Fact]
        public async Task GivenGroupJobs_WhenGetJobByGroupId_ThenTheCorrectJobsShouldBeReturned()
        {
=======
            await CheckJob(jobInfo, jobLockEntity);
            JobInfo? dequeuedJobInfo =
                await _azureStorageJobQueueClient.DequeueAsync(jobInfo.QueueType, TestWorkerName, HeartbeatTimeoutSec, CancellationToken.None);
            Assert.Equal(jobInfo.Id, dequeuedJobInfo.Id);
>>>>>>> 67417d40
            await CleanStorage();

            const byte queueType = (byte)TestQueueType.GivenGroupJobs_WhenGetJobByGroupId_ThenTheCorrectJobsShouldBeReturned;

            // enqueue jobs
            await _azureStorageJobQueueClient.EnqueueAsync(
                queueType,
                new[] { "job1", "job2", "job3" },
                1,
                false,
                false,
                CancellationToken.None);
            await _azureStorageJobQueueClient.EnqueueAsync(
                queueType,
                new[] { "job4", "job5" },
                2,
                false,
                false,
                CancellationToken.None);

            var retrievedJobInfos =
                (await _azureStorageJobQueueClient.GetJobByGroupIdAsync(queueType, 2, true, CancellationToken.None))
                .ToList();

            Assert.Equal(2, retrievedJobInfos.Count);
            var definitions = new List<string>
                { retrievedJobInfos.First().Definition, retrievedJobInfos.Last().Definition };
            Assert.Contains("job4", definitions);
            Assert.Contains("job5", definitions);
        }

        [Fact]
        public async Task GivenNoJobInGroup_WhenGetJobByGroupId_ThenNoJobShouldBeReturned()
        {
            await CleanStorage();

<<<<<<< HEAD
            const byte queueType =
                (byte) TestQueueType.GivenNoJobInGroup_WhenGetJobByGroupId_ThenNoJobShouldBeReturned;
=======
            const byte queueType = (byte)TestQueueType.GivenJobsLargerThanTransactionLimitation_WhenEnqueue_ThenTheExceptionShouldBeThrown;

            const int jobCnt = 51;
            List<string>? definitions = new List<string>();
            for (int i = 0; i < jobCnt; i++)
            {
                definitions.Add($"job{i}");
            }

            await Assert.ThrowsAsync<JobManagementException>(async () =>
                await _azureStorageJobQueueClient.EnqueueAsync(
                    queueType,
                    definitions.ToArray(),
                    null,
                    false,
                    false,
                    CancellationToken.None));
        }
>>>>>>> 67417d40

            // enqueue jobs
            await _azureStorageJobQueueClient.EnqueueAsync(
                queueType,
                new[] {"job1", "job2", "job3"},
                1,
                false,
                false,
                CancellationToken.None);

            var retrievedJobInfos =
                (await _azureStorageJobQueueClient.GetJobByGroupIdAsync(queueType, 2, true, CancellationToken.None))
                .ToList();

            Assert.Empty(retrievedJobInfos);
        }

        [Fact]
        public async Task GivenGroupJobs_WhenGetJobByGroupIdWithReturnDefinitionFalse_ThenTheDefinitionShouldNotBeReturned()
        {
            await CleanStorage();

            const byte queueType = (byte)TestQueueType.GivenGroupJobs_WhenGetJobByGroupIdWithReturnDefinitionFalse_ThenTheDefinitionShouldNotBeReturned;

<<<<<<< HEAD
            // enqueue jobs
            await _azureStorageJobQueueClient.EnqueueAsync(
=======
            List<JobInfo>? jobInfos = (await _azureStorageJobQueueClient.EnqueueAsync(
>>>>>>> 67417d40
                queueType,
                new[] { "job1", "job2", "job3" },
                1,
                false,
                false,
<<<<<<< HEAD
                CancellationToken.None);

            var retrievedJobInfos =
                (await _azureStorageJobQueueClient.GetJobByGroupIdAsync(queueType, 1, false, CancellationToken.None))
                .ToList();
=======
                CancellationToken.None)).ToList();

            List<Task<JobInfo>>? tasks = new List<Task<JobInfo>>
            {
                _azureStorageJobQueueClient.DequeueAsync(queueType, TestWorkerName, HeartbeatTimeoutSec, CancellationToken.None),
                _azureStorageJobQueueClient.DequeueAsync(queueType, TestWorkerName, HeartbeatTimeoutSec, CancellationToken.None),
            };

            JobInfo[] result = await Task.WhenAll(tasks);
            if (result[0] == null)
            {
                Assert.Equal(jobInfos.First().Id, result[1].Id);
            }
            else
            {
                Assert.Null(result[1]);
                Assert.Equal(jobInfos.First().Id, result[0].Id);
            }
>>>>>>> 67417d40

            Assert.Equal(3, retrievedJobInfos.Count);

            foreach (JobInfo jobInfo in retrievedJobInfos)
            {
                Assert.Null(jobInfo.Definition);
            }
        }

<<<<<<< HEAD
        #endregion
=======
            result = await Task.WhenAll(tasks);
            List<string>? definitions = new List<string> { result[0].Definition, result[1].Definition };
>>>>>>> 67417d40

        #region KeepAliveJob

        [Fact]
        public async Task GivenJobWithResult_WhenKeepAlive_ThenTheResultShouldBeUpdated()
        {
            await CleanStorage();

<<<<<<< HEAD
            const byte queueType = (byte)TestQueueType
                .GivenJobWithResult_WhenKeepAlive_ThenTheResultShouldBeUpdated;

            await _azureStorageJobQueueClient.EnqueueAsync(
=======
            // enqueue jobs
            List<JobInfo>? jobInfos = (await _azureStorageJobQueueClient.EnqueueAsync(
>>>>>>> 67417d40
                queueType,
                new[] { "job1" },
                null,
                false,
                false,
                CancellationToken.None);

            JobInfo? jobInfo =
                await _azureStorageJobQueueClient.DequeueAsync(queueType, TestWorkerName, HeartbeatTimeoutSec, CancellationToken.None);
            Assert.Empty(jobInfo.Result);
            var jobLockEntity1 = (await _azureJobInfoTableClient.GetEntityAsync<TableEntity>(
                AzureStorageKeyProvider.JobInfoPartitionKey(queueType, jobInfo.GroupId),
                AzureStorageKeyProvider.JobLockRowKey(((AzureStorageJobInfo)jobInfo).JobIdentifier()),
                cancellationToken: CancellationToken.None)).Value;

            jobInfo.Result = "current-result";
            Assert.False(await _azureStorageJobQueueClient.KeepAliveJobAsync(jobInfo, CancellationToken.None));

            var retrievedJob = await _azureStorageJobQueueClient.GetJobByIdAsync(queueType, jobInfo.Id, true, CancellationToken.None);

            Assert.Equal("current-result", retrievedJob.Result);
            Assert.Equal(JobStatus.Running, retrievedJob.Status);
            Assert.True(jobInfo.HeartbeatDateTime < retrievedJob.HeartbeatDateTime);

            var jobLockEntity2 = (await _azureJobInfoTableClient.GetEntityAsync<TableEntity>(
                AzureStorageKeyProvider.JobInfoPartitionKey(queueType, jobInfo.GroupId),
                AzureStorageKeyProvider.JobLockRowKey(((AzureStorageJobInfo)jobInfo).JobIdentifier()),
                cancellationToken: CancellationToken.None)).Value;

            Assert.Equal(jobLockEntity1.GetString(JobLockEntityProperties.JobMessageId), jobLockEntity2.GetString(JobLockEntityProperties.JobMessageId));
            Assert.NotEqual(jobLockEntity1.GetString(JobLockEntityProperties.JobMessagePopReceipt), jobLockEntity2.GetString(JobLockEntityProperties.JobMessagePopReceipt));
        }

        [Fact]
        public async Task GivenRunningJobCancelled_WhenKeepAlive_ThenCancelRequestedShouldBeReturned()
        {
            await CleanStorage();

<<<<<<< HEAD
            const byte queueType = (byte)TestQueueType
                .GivenRunningJobCancelled_WhenKeepAlive_ThenCancelRequestedShouldBeReturned;

            await _azureStorageJobQueueClient.EnqueueAsync(
=======
            // enqueue jobs
            List<JobInfo>? jobInfos = (await _azureStorageJobQueueClient.EnqueueAsync(
>>>>>>> 67417d40
                queueType,
                new[] { "job1" },
                null,
                false,
                false,
<<<<<<< HEAD
                CancellationToken.None);
=======
                CancellationToken.None)).ToList();
            Assert.Single(jobInfos);

            JobInfo? jobInfo =
                await _azureStorageJobQueueClient.DequeueAsync(queueType, TestWorkerName, HeartbeatTimeoutSec, CancellationToken.None);

            // cancel running job, only cancelRequest is set to true
            await _azureStorageJobQueueClient.CancelJobByIdAsync(queueType, jobInfo.Id, CancellationToken.None);
            jobInfo = await _azureStorageJobQueueClient.GetJobByIdAsync(queueType, jobInfo.Id, false, CancellationToken.None);
            Assert.Equal(JobStatus.Running, jobInfo.Status);
            Assert.True(jobInfo.CancelRequested);
            await Task.Delay(TimeSpan.FromSeconds(HeartbeatTimeoutSec));
>>>>>>> 67417d40

            var jobInfo1 =
                await _azureStorageJobQueueClient.DequeueAsync(queueType, TestWorkerName, HeartbeatTimeoutSec, CancellationToken.None);
<<<<<<< HEAD
            jobInfo1.QueueType = queueType;
            jobInfo1.Result = "current-result";
            Assert.False(await _azureStorageJobQueueClient.KeepAliveJobAsync(jobInfo1, CancellationToken.None));
            await _azureStorageJobQueueClient.CancelJobByGroupIdAsync(queueType, jobInfo1.GroupId, CancellationToken.None);
            Assert.True(await _azureStorageJobQueueClient.KeepAliveJobAsync(jobInfo1, CancellationToken.None));
=======
            Assert.NotNull(jobInfo);
            Assert.Equal(jobInfos.First().Id, jobInfo.Id);
            Assert.Equal(JobStatus.Running, jobInfo.Status);
            Assert.True(jobInfo.CancelRequested);
        }

        [Fact]
        public async Task GivenNullMessageInTable_WhenDequeue_ThenTheMessageWillBeSkipped()
        {
            await CleanStorage();
            const byte queueType = (byte)TestQueueType.GivenNullMessageInTable_WhenDequeue_ThenTheMessageWillBeSkipped;

            _ = await EnqueueStepBySteps(1, queueType, 3);

            JobInfo? jobInfo = await _azureStorageJobQueueClient.DequeueAsync(queueType, TestWorkerName, HeartbeatTimeoutSec, CancellationToken.None);
            Assert.Null(jobInfo);
>>>>>>> 67417d40
        }

        [Fact]
        public async Task GivenRunningJob_WhenKeepAliveFailed_ThenTheJobShouldBeDequeuedAgain()
        {
            await CleanStorage();
            const byte queueType =
                (byte)TestQueueType.GivenRunningJob_WhenKeepAliveFailed_ThenTheJobShouldBeDequeuedAgain;

            // enqueue jobs
<<<<<<< HEAD
            _ = (await _azureStorageJobQueueClient.EnqueueAsync(
=======
            List<JobInfo>? jobInfos = (await _azureStorageJobQueueClient.EnqueueAsync(
>>>>>>> 67417d40
                queueType,
                new[] { "job1" },
                1,
                false,
                false,
                CancellationToken.None)).ToList();

<<<<<<< HEAD
            var jobInfo1 = await _azureStorageJobQueueClient.DequeueAsync(queueType, TestWorkerName, HeartbeatTimeoutSec, CancellationToken.None);

            var jobInfoEntity = ((AzureStorageJobInfo)jobInfo1).ToTableEntity();
=======
            JobInfo? jobInfo1 =
                await _azureStorageJobQueueClient.GetJobByIdAsync(queueType, jobInfos.First().Id, true, CancellationToken.None);
            Assert.Equal("job1", jobInfo1.Definition);

            JobInfo? jobInfo2 =
                await _azureStorageJobQueueClient.GetJobByIdAsync(queueType, jobInfos.First().Id, false, CancellationToken.None);
            Assert.Equal(jobInfos.First().Id, jobInfo2.Id);
            Assert.Null(jobInfo2.Definition);
        }
>>>>>>> 67417d40

            var jobLockEntity = (await _azureJobInfoTableClient.GetEntityAsync<TableEntity>(
                jobInfoEntity.PartitionKey,
                AzureStorageKeyProvider.JobLockRowKey(((AzureStorageJobInfo)jobInfo1).JobIdentifier()),
                cancellationToken: CancellationToken.None)).Value;

            // the message is updated, while table entity isn't update
            await _azureJobMessageQueueClient.UpdateMessageAsync(
                jobLockEntity.GetString(JobLockEntityProperties.JobMessageId),
                jobLockEntity.GetString(JobLockEntityProperties.JobMessagePopReceipt),
                visibilityTimeout: TimeSpan.FromSeconds((long)jobInfoEntity[JobInfoEntityProperties.HeartbeatTimeoutSec]),
                cancellationToken: CancellationToken.None);

<<<<<<< HEAD
            // keep alive should throw exception
            var exception = await Assert.ThrowsAsync<JobNotExistException>(async () => await _azureStorageJobQueueClient.KeepAliveJobAsync(jobInfo1, CancellationToken.None));
            Assert.Contains("the job message with the specified pop receipt is not found", exception.Message);

            // the message is still invisible
            Assert.Null(await _azureStorageJobQueueClient.DequeueAsync(queueType, TestWorkerName, HeartbeatTimeoutSec, CancellationToken.None));

            await Task.Delay(TimeSpan.FromSeconds(HeartbeatTimeoutSec));

            // keep alive should still throw exception
            exception = await Assert.ThrowsAsync<JobNotExistException>(async () => await _azureStorageJobQueueClient.KeepAliveJobAsync(jobInfo1, CancellationToken.None));
            Assert.Contains("the job message with the specified pop receipt is not found", exception.Message);

            // re-dequeue
            var jobInfo2 = await _azureStorageJobQueueClient.DequeueAsync(queueType, TestWorkerName, HeartbeatTimeoutSec, CancellationToken.None);
            Assert.NotNull(jobInfo2);
            Assert.Equal(jobInfo1.Id, jobInfo2.Id);

            // keep alive should throw JobNotExistException for jobInfo1 as the version doesn't match
            exception = await Assert.ThrowsAsync<JobNotExistException>(async () => await _azureStorageJobQueueClient.KeepAliveJobAsync(jobInfo1, CancellationToken.None));
            Assert.Equal($"Job {jobInfo1.Id} precondition failed, version does not match.", exception.Message);

            // keep alive successfully for jobInfo2
            var shouldCancel = await _azureStorageJobQueueClient.KeepAliveJobAsync(jobInfo2, CancellationToken.None);
            Assert.False(shouldCancel);

            // complete jobInfo1 should throw JobNotExistException
            jobInfo1.Status = JobStatus.Completed;
            await Assert.ThrowsAsync<JobNotExistException>(async () => await _azureStorageJobQueueClient.CompleteJobAsync(jobInfo1, true, CancellationToken.None));

            // complete jobInfo2 successfully
            jobInfo2.Status = JobStatus.Completed;
            await _azureStorageJobQueueClient.CompleteJobAsync(jobInfo2, false, CancellationToken.None);
=======
            // enqueue jobs
            List<JobInfo>? jobInfos = (await _azureStorageJobQueueClient.EnqueueAsync(
                queueType,
                new[] { "job1", "job2", "job3" },
                null,
                false,
                false,
                CancellationToken.None)).ToList();
            Assert.Equal(3, jobInfos.Count);

            List<JobInfo>? retrievedJobInfos = (await _azureStorageJobQueueClient.GetJobsByIdsAsync(
                queueType,
                new[] { jobInfos[0].Id, jobInfos[2].Id },
                false,
                CancellationToken.None)).ToList();

            Assert.Equal(2, retrievedJobInfos.Count);
            List<long>? ids = new List<long> { retrievedJobInfos[0].Id, retrievedJobInfos[1].Id };
            Assert.Contains(jobInfos[0].Id, ids);
            Assert.Contains(jobInfos[2].Id, ids);
>>>>>>> 67417d40
        }

        #endregion

        #region CancelJobByGroupId

        [Fact]
        public async Task GivenGroupJobs_WhenCancelJobByGroupId_ThenAllJobsShouldBeCancelled()
        {
            await CleanStorage();

            const byte queueType =
                (byte)TestQueueType.GivenGroupJobs_WhenCancelJobByGroupId_ThenAllJobsShouldBeCancelled;

            List<JobInfo> jobGroup1 = (await _azureStorageJobQueueClient.EnqueueAsync(
                queueType,
                new[] { "job1", "job2", "job3" },
                1,
                false,
                false,
                CancellationToken.None)).ToList();

            List<JobInfo> jobGroup2 = (await _azureStorageJobQueueClient.EnqueueAsync(
                queueType,
                new[] { "job4", "job5" },
                2,
                false,
                false,
                CancellationToken.None)).ToList();

<<<<<<< HEAD
            await _azureStorageJobQueueClient.CancelJobByGroupIdAsync(queueType, 1, CancellationToken.None);

            foreach (JobInfo jobInfo in jobGroup2)
            {
                JobInfo retrievedJob = await _azureStorageJobQueueClient.GetJobByIdAsync(queueType, jobInfo.Id, false, CancellationToken.None);
                Assert.False(retrievedJob.CancelRequested);
                Assert.Equal(JobStatus.Created, retrievedJob.Status);
            }

            foreach (JobInfo jobInfo in jobGroup1)
            {
                JobInfo retrievedJob = await _azureStorageJobQueueClient.GetJobByIdAsync(queueType, jobInfo.Id, false, CancellationToken.None);
                Assert.True(retrievedJob.CancelRequested);
                Assert.Equal(JobStatus.Cancelled, retrievedJob.Status);
            }
=======
            List<JobInfo>? retrievedJobInfos =
                (await _azureStorageJobQueueClient.GetJobByGroupIdAsync(queueType, 2, true, CancellationToken.None))
                .ToList();

            Assert.Equal(2, retrievedJobInfos.Count);
            List<string>? definitions = new List<string>
                { retrievedJobInfos.First().Definition, retrievedJobInfos.Last().Definition };
            Assert.Contains("job4", definitions);
            Assert.Contains("job5", definitions);
>>>>>>> 67417d40
        }

        [Fact]
        public async Task GivenJobsWithDifferentStatus_WhenCancelJobByGroupId_ThenTheStatusShouldBeSetCorrectly()
        {
            await CleanStorage();

            const byte queueType = (byte)TestQueueType.GivenJobsWithDifferentStatus_WhenCancelJobByGroupId_ThenTheStatusShouldBeSetCorrectly;

            // enqueue jobs
            List<JobInfo>? jobInfos = (await _azureStorageJobQueueClient.EnqueueAsync(
                queueType,
                new[] { "job1", "job2", "job3", "job4" },
                1,
                false,
                false,
                CancellationToken.None)).ToList();

            JobInfo? jobInfo1 = await _azureStorageJobQueueClient.DequeueAsync(queueType, TestWorkerName, HeartbeatTimeoutSec, CancellationToken.None);
            JobInfo? jobInfo2 = await _azureStorageJobQueueClient.DequeueAsync(queueType, TestWorkerName, HeartbeatTimeoutSec, CancellationToken.None);
            JobInfo? jobInfo3 = await _azureStorageJobQueueClient.DequeueAsync(queueType, TestWorkerName, HeartbeatTimeoutSec, CancellationToken.None);
            jobInfo2.Status = JobStatus.Failed;
            await _azureStorageJobQueueClient.CompleteJobAsync(jobInfo2, false, CancellationToken.None);

            jobInfo3.Status = JobStatus.Completed;
            await _azureStorageJobQueueClient.CompleteJobAsync(jobInfo3, false, CancellationToken.None);

            await _azureStorageJobQueueClient.CancelJobByGroupIdAsync(queueType, 1, CancellationToken.None);

            List<JobInfo>? retrievedJobInfos = (await _azureStorageJobQueueClient.GetJobsByIdsAsync(queueType, jobInfos.Select(j => j.Id).ToArray(), false, CancellationToken.None)).ToList();

            Assert.Empty(retrievedJobInfos.Where(j => !j.CancelRequested));

            // job1 is running
            Assert.Equal(JobStatus.Running, retrievedJobInfos.First(job => job.Id == jobInfo1.Id).Status);

            // job2 is failed
            Assert.Equal(JobStatus.Failed, retrievedJobInfos.First(job => job.Id == jobInfo2.Id).Status);

            // job3 is completed
            Assert.Equal(JobStatus.Completed, retrievedJobInfos.First(job => job.Id == jobInfo3.Id).Status);

            // job4 is created, its status will be changed to cancelled
            Assert.Equal(JobStatus.Cancelled, retrievedJobInfos.First(job => job.Id == jobInfos.First(jobInfo => jobInfo.Id != jobInfo1.Id && jobInfo.Id != jobInfo2.Id && jobInfo.Id != jobInfo3.Id).Id).Status);
        }

        [Fact]
        public async Task GivenNoJobInGroup_WhenCancelJobByGroupId_ThenNoExceptionShouldBeThrown()
        {
            await CleanStorage();

            const byte queueType = (byte)TestQueueType.GivenNoJobInGroup_WhenCancelJobByGroupId_ThenNoExceptionShouldBeThrown;

            // enqueue jobs
            await _azureStorageJobQueueClient.EnqueueAsync(
                queueType,
                new[] { "job1", "job2", "job3" },
                1,
                false,
                false,
                CancellationToken.None);

            Exception? exception = await Record.ExceptionAsync(async () => await _azureStorageJobQueueClient.CancelJobByGroupIdAsync(queueType, 2, CancellationToken.None));

            Assert.Null(exception);
        }

        #endregion

        #region CancelJobById

        [Fact]
        public async Task GivenGroupJobs_WhenCancelJobById_ThenOnlySingleJobShouldBeCancelled()
        {
            await CleanStorage();

            const byte queueType =
                (byte)TestQueueType.GivenGroupJobs_WhenCancelJobById_ThenOnlySingleJobShouldBeCancelled;

            await _azureStorageJobQueueClient.EnqueueAsync(
                queueType,
                new[] { "job1", "job2", "job3" },
                null,
                false,
                false,
                CancellationToken.None);

            // get the job id of first message
            var firstMessage = JobMessage.Parse((await _azureJobMessageQueueClient.PeekMessageAsync(CancellationToken.None)).Value.Body.ToString());
            Assert.NotNull(firstMessage);
            var jobInfoEntity = (await _azureJobInfoTableClient.GetEntityAsync<TableEntity>(
                firstMessage?.PartitionKey,
                firstMessage?.RowKey,
                cancellationToken: CancellationToken.None)).Value;

            await _azureStorageJobQueueClient.CancelJobByIdAsync(queueType, (long)jobInfoEntity[JobInfoEntityProperties.Id], CancellationToken.None);
            Assert.Equal(
                JobStatus.Cancelled,
                (await _azureStorageJobQueueClient.GetJobByIdAsync(queueType, (long)jobInfoEntity[JobInfoEntityProperties.Id], false, CancellationToken.None)).Status);

            // job1 is cancelled
            var exception = await Assert.ThrowsAsync<JobManagementException>(async () =>
                await _azureStorageJobQueueClient.DequeueAsync(queueType, TestWorkerName, HeartbeatTimeoutSec, CancellationToken.None));
            Assert.EndsWith("the job status is Cancelled.", exception.Message);

            var jobInfo2 =
                await _azureStorageJobQueueClient.DequeueAsync(queueType, TestWorkerName, HeartbeatTimeoutSec, CancellationToken.None);

            var jobInfo3 =
                await _azureStorageJobQueueClient.DequeueAsync(queueType, TestWorkerName, HeartbeatTimeoutSec, CancellationToken.None);

            Assert.False(jobInfo2.CancelRequested);
            Assert.False(jobInfo3.CancelRequested);

            Assert.Null(await _azureStorageJobQueueClient.DequeueAsync(queueType, TestWorkerName, HeartbeatTimeoutSec, CancellationToken.None));
        }

        [Fact]
        public async Task GivenJobsWithDifferentStatus_WhenCancelJobById_ThenTheStatusShouldBeSetCorrectly()
        {
            await CleanStorage();

            const byte queueType = (byte)TestQueueType.GivenJobsWithDifferentStatus_WhenCancelJobById_ThenTheStatusShouldBeSetCorrectly;

            // enqueue jobs
            List<JobInfo>? jobInfos = (await _azureStorageJobQueueClient.EnqueueAsync(
                queueType,
                new[] { "job1", "job2", "job3", "job4" },
                1,
                false,
                false,
                CancellationToken.None)).ToList();

            JobInfo? jobInfo1 = await _azureStorageJobQueueClient.DequeueAsync(queueType, TestWorkerName, HeartbeatTimeoutSec, CancellationToken.None);
            JobInfo? jobInfo2 = await _azureStorageJobQueueClient.DequeueAsync(queueType, TestWorkerName, HeartbeatTimeoutSec, CancellationToken.None);
            JobInfo? jobInfo3 = await _azureStorageJobQueueClient.DequeueAsync(queueType, TestWorkerName, HeartbeatTimeoutSec, CancellationToken.None);
            jobInfo2.Status = JobStatus.Failed;
            await _azureStorageJobQueueClient.CompleteJobAsync(jobInfo2, false, CancellationToken.None);

            jobInfo3.Status = JobStatus.Completed;
            await _azureStorageJobQueueClient.CompleteJobAsync(jobInfo3, false, CancellationToken.None);

            await _azureStorageJobQueueClient.CancelJobByIdAsync(queueType, jobInfos[0].Id, CancellationToken.None);
            await _azureStorageJobQueueClient.CancelJobByIdAsync(queueType, jobInfos[1].Id, CancellationToken.None);
            await _azureStorageJobQueueClient.CancelJobByIdAsync(queueType, jobInfos[2].Id, CancellationToken.None);
            await _azureStorageJobQueueClient.CancelJobByIdAsync(queueType, jobInfos[3].Id, CancellationToken.None);

            List<JobInfo>? retrievedJobInfos = (await _azureStorageJobQueueClient.GetJobsByIdsAsync(queueType, jobInfos.Select(j => j.Id).ToArray(), false, CancellationToken.None)).ToList();

            Assert.Empty(retrievedJobInfos.Where(j => !j.CancelRequested));

            // job1 is running
            Assert.Equal(JobStatus.Running, retrievedJobInfos.First(job => job.Id == jobInfo1.Id).Status);

            // job2 is failed
            Assert.Equal(JobStatus.Failed, retrievedJobInfos.First(job => job.Id == jobInfo2.Id).Status);

            // job3 is completed
            Assert.Equal(JobStatus.Completed, retrievedJobInfos.First(job => job.Id == jobInfo3.Id).Status);

            // job4 is created, its status will be changed to cancelled
            Assert.Equal(JobStatus.Cancelled, retrievedJobInfos.First(job => job.Id == jobInfos.First(jobInfo => jobInfo.Id != jobInfo1.Id && jobInfo.Id != jobInfo2.Id && jobInfo.Id != jobInfo3.Id).Id).Status);
        }

        [Fact]
        public async Task GivenNoExistJob_WhenCancelJobById_ThenTheExceptionShouldBeThrown()
        {
            await CleanStorage();
            const byte queueType = (byte)TestQueueType.GivenNoExistJob_WhenCancelJobById_ThenTheExceptionShouldBeThrown;

            var exception = await Assert.ThrowsAsync<JobManagementException>(async () =>
                await _azureStorageJobQueueClient.CancelJobByIdAsync(queueType, 1, CancellationToken.None));
            Assert.Equal("Failed to get job reverse index entity by id 1, the job reverse index entity does not exist.", exception.Message);
        }

        #endregion

        #region CompleteJob

        [Fact]
        public async Task GivenGroupJobs_WhenCompleteJob_ThenJobsShouldBeCompleted()
        {
            await CleanStorage();

            const byte queueType = (byte)TestQueueType.GivenGroupJobs_WhenCompleteJob_ThenJobsShouldBeCompleted;

            await _azureStorageJobQueueClient.EnqueueAsync(
                queueType,
                new[] { "job1", "job2" },
                null,
                false,
                false,
                CancellationToken.None);

<<<<<<< HEAD
            var jobInfo1 =
                await _azureStorageJobQueueClient.DequeueAsync(queueType, TestWorkerName, HeartbeatTimeoutSec, CancellationToken.None);
            var jobInfo2 =
                await _azureStorageJobQueueClient.DequeueAsync(queueType, TestWorkerName, HeartbeatTimeoutSec, CancellationToken.None);
=======
            JobInfo? jobInfo1 = await _azureStorageJobQueueClient.DequeueAsync(queueType, TestWorkerName, HeartbeatTimeoutSec, CancellationToken.None);
>>>>>>> 67417d40

            Assert.Equal(JobStatus.Running, jobInfo1.Status);
            jobInfo1.Status = JobStatus.Failed;
            jobInfo1.Result = "Failed for critical error";
            await _azureStorageJobQueueClient.CompleteJobAsync(jobInfo1, false, CancellationToken.None);
            var jobInfo =
                await _azureStorageJobQueueClient.GetJobByIdAsync(queueType, jobInfo1.Id, false, CancellationToken.None);
            Assert.Equal(JobStatus.Failed, jobInfo.Status);
            Assert.Equal(jobInfo1.Result, jobInfo.Result);

<<<<<<< HEAD
            jobInfo2.Status = JobStatus.Completed;
            jobInfo2.Result = "Completed";
            await _azureStorageJobQueueClient.CompleteJobAsync(jobInfo2, false, CancellationToken.None);
            jobInfo = await _azureStorageJobQueueClient.GetJobByIdAsync(queueType, jobInfo2.Id, false, CancellationToken.None);
            Assert.Equal(JobStatus.Completed, jobInfo.Status);
            Assert.Equal(jobInfo2.Result, jobInfo.Result);
        }
=======
            TableEntity? jobLockEntity = (await _azureJobInfoTableClient.GetEntityAsync<TableEntity>(
                jobInfoEntity.PartitionKey,
                AzureStorageKeyProvider.JobLockRowKey(((FhirToDataLakeAzureStorageJobInfo)jobInfo1).JobIdentifier()),
                cancellationToken: CancellationToken.None)).Value;
>>>>>>> 67417d40

        [Fact]
        public async Task GivenGroupJobs_WhenOneJobFailedAndRequestCancellation_ThenAllJobsShouldBeCancelled()
        {
            await CleanStorage();

            const byte queueType = (byte)TestQueueType
                .GivenGroupJobs_WhenOneJobFailedAndRequestCancellation_ThenAllJobsShouldBeCancelled;

            await _azureStorageJobQueueClient.EnqueueAsync(
                queueType,
                new[] { "job1", "job2", "job3" },
                null,
                false,
                false,
                CancellationToken.None);

            var jobInfo1 =
                await _azureStorageJobQueueClient.DequeueAsync(queueType, TestWorkerName, HeartbeatTimeoutSec, CancellationToken.None);
            jobInfo1.Status = JobStatus.Failed;
            jobInfo1.Result = "Failed for cancellation";

            await _azureStorageJobQueueClient.CompleteJobAsync(jobInfo1, true, CancellationToken.None);
            Assert.True(
                (await _azureStorageJobQueueClient.GetJobByGroupIdAsync(queueType, jobInfo1.GroupId, false, CancellationToken.None)).All(
                    t => t.Status is JobStatus.Cancelled or JobStatus.Failed));
        }

<<<<<<< HEAD
        [Fact]
        public async Task GivenCancelledJobs_WhenCompleteJob_ThenTheJobStatusShouldBeCorrect()
        {
            await CleanStorage();
=======
            // re-dequeue
            JobInfo? jobInfo2 = await _azureStorageJobQueueClient.DequeueAsync(queueType, TestWorkerName, HeartbeatTimeoutSec, CancellationToken.None);
            Assert.NotNull(jobInfo2);
            Assert.Equal(jobInfo1.Id, jobInfo2.Id);
>>>>>>> 67417d40

            const byte queueType =
                (byte)TestQueueType.GivenCancelledJobs_WhenCompleteJob_ThenTheJobStatusShouldBeCorrect;

<<<<<<< HEAD
            await _azureStorageJobQueueClient.EnqueueAsync(
                queueType,
                new[] { "job1", "job2", "job3" },
                null,
                false,
                false,
                CancellationToken.None);
=======
            // keep alive successfully for jobInfo2
            bool shouldCancel = await _azureStorageJobQueueClient.KeepAliveJobAsync(jobInfo2, CancellationToken.None);
            Assert.False(shouldCancel);
>>>>>>> 67417d40

            var jobInfo1 =
                await _azureStorageJobQueueClient.DequeueAsync(queueType, TestWorkerName, HeartbeatTimeoutSec, CancellationToken.None);
            var jobInfo2 =
                await _azureStorageJobQueueClient.DequeueAsync(queueType, TestWorkerName, HeartbeatTimeoutSec, CancellationToken.None);

            await _azureStorageJobQueueClient.CancelJobByGroupIdAsync(queueType, jobInfo1.GroupId, CancellationToken.None);
            Assert.True(
                (await _azureStorageJobQueueClient.GetJobByGroupIdAsync(queueType, jobInfo1.GroupId, false, CancellationToken.None)).All(
                    t => t.Status == JobStatus.Cancelled || (t.Status == JobStatus.Running && t.CancelRequested)));
            jobInfo1.Status = JobStatus.Failed;
            jobInfo1.Result = "Failed for cancellation";
            await _azureStorageJobQueueClient.CompleteJobAsync(jobInfo1, false, CancellationToken.None);
            var jobInfo =
                await _azureStorageJobQueueClient.GetJobByIdAsync(queueType, jobInfo1.Id, false, CancellationToken.None);
            Assert.Equal(JobStatus.Failed, jobInfo.Status);
            Assert.Equal(jobInfo1.Result, jobInfo.Result);

            jobInfo2.Status = JobStatus.Completed;
            jobInfo2.Result = "Completed";
            await _azureStorageJobQueueClient.CompleteJobAsync(jobInfo2, false, CancellationToken.None);
            jobInfo = await _azureStorageJobQueueClient.GetJobByIdAsync(queueType, jobInfo2.Id, false, CancellationToken.None);
            Assert.Equal(JobStatus.Cancelled, jobInfo.Status);
            Assert.Equal(jobInfo2.Result, jobInfo.Result);
        }

        #endregion

        private async Task CleanStorage()
        {
            await _azureJobMessageQueueClient.ClearMessagesAsync();
        }

        private async Task<Tuple<JobInfo, TableEntity>> EnqueueStepBySteps(long jobId, byte queueType, int steps)
        {
            var jobInfo = new AzureStorageJobInfo()
            {
                Id = jobId,
                QueueType = queueType,
                Status = JobStatus.Created,
                GroupId = 0,
                Definition = $"job{jobId}",
                Result = string.Empty,
                CancelRequested = false,
                CreateDate = DateTime.UtcNow,
                HeartbeatDateTime = DateTime.UtcNow,
            };
            var jobInfoEntity = jobInfo.ToTableEntity();
            var jobLockEntity = new TableEntity(jobInfoEntity.PartitionKey, AzureStorageKeyProvider.JobLockRowKey(jobInfo.JobIdentifier()))
            {
                { JobLockEntityProperties.JobInfoEntityRowKey, jobInfoEntity.RowKey },
            };

            IEnumerable<TableTransactionAction> transactionAddActions = new List<TableTransactionAction>
            {
                new TableTransactionAction(TableTransactionActionType.Add, jobInfoEntity),
                new TableTransactionAction(TableTransactionActionType.Add, jobLockEntity),
            };

            _ = await _azureJobInfoTableClient.SubmitTransactionAsync(transactionAddActions, CancellationToken.None);

            if (steps == 1)
            {
                return new Tuple<JobInfo, TableEntity>(jobInfo, jobLockEntity);
            }

            var reverseIndexEntity2 = new JobReverseIndexEntity
            {
                PartitionKey = AzureStorageKeyProvider.JobReverseIndexPartitionKey(queueType, (long)jobInfoEntity[JobInfoEntityProperties.Id]),
                RowKey = AzureStorageKeyProvider.JobReverseIndexRowKey(queueType, (long)jobInfoEntity[JobInfoEntityProperties.Id]),
                JobInfoEntityPartitionKey = jobInfoEntity.PartitionKey,
                JobInfoEntityRowKey = jobInfoEntity.RowKey,
            };

            await _azureJobInfoTableClient.AddEntityAsync(reverseIndexEntity2, CancellationToken.None);

            if (steps == 2)
            {
                return new Tuple<JobInfo, TableEntity>(jobInfo, jobLockEntity);
            }

            await _azureJobMessageQueueClient.SendMessageAsync(new JobMessage(jobInfoEntity.PartitionKey, jobInfoEntity.RowKey, jobLockEntity.RowKey).ToString(), CancellationToken.None);
            return new Tuple<JobInfo, TableEntity>(jobInfo, jobLockEntity);
        }

        private async Task CheckJob(JobInfo jobInfo, TableEntity? jobLockEntity = null)
        {
            JobInfo? retrievedJobInfo =
                await _azureStorageJobQueueClient.GetJobByIdAsync(
                    jobInfo.QueueType,
                    jobInfo.Id,
                    true,
                    CancellationToken.None);
            Assert.Equal(jobInfo.Id, retrievedJobInfo.Id);
            Assert.Equal(jobInfo.Definition, retrievedJobInfo.Definition);

            // check table entity
            // job reverse index entity should exist
            string? reversePartitionKey = AzureStorageKeyProvider.JobReverseIndexPartitionKey(jobInfo.QueueType, retrievedJobInfo.Id);
            string? reverseRowKey = AzureStorageKeyProvider.JobReverseIndexRowKey(jobInfo.QueueType, retrievedJobInfo.Id);
            JobReverseIndexEntity? reverseIndexEntity = (await _azureJobInfoTableClient.GetEntityAsync<JobReverseIndexEntity>(reversePartitionKey, reverseRowKey)).Value;
            Assert.NotNull(reverseIndexEntity);

            // job info entity should exist
            TableEntity? retrievedJobInfoEntity = (await _azureJobInfoTableClient.GetEntityAsync<TableEntity>(reverseIndexEntity.JobInfoEntityPartitionKey, reverseIndexEntity.JobInfoEntityRowKey)).Value;
            Assert.NotNull(retrievedJobInfoEntity);

            // job lock entity should exist
<<<<<<< HEAD
            var jobLockEntityRowKey =
                AzureStorageKeyProvider.JobLockRowKey(((AzureStorageJobInfo)retrievedJobInfo).JobIdentifier());
            var retrievedJobLockEntity =
=======
            string? jobLockEntityRowKey =
                AzureStorageKeyProvider.JobLockRowKey(((FhirToDataLakeAzureStorageJobInfo)retrievedJobInfo).JobIdentifier());
            TableEntity? retrievedJobLockEntity =
>>>>>>> 67417d40
                (await _azureJobInfoTableClient.GetEntityAsync<TableEntity>(
                    retrievedJobInfoEntity.PartitionKey,
                    jobLockEntityRowKey)).Value;
            Assert.NotNull(retrievedJobLockEntity);
            Assert.Equal(retrievedJobInfoEntity.RowKey, retrievedJobLockEntity.GetString(JobLockEntityProperties.JobInfoEntityRowKey));
            Assert.NotNull(retrievedJobLockEntity.GetString(JobLockEntityProperties.JobMessageId));
            Assert.NotNull(retrievedJobLockEntity.GetString(JobLockEntityProperties.JobMessagePopReceipt));

            if (jobLockEntity != null)
            {
                Assert.Equal(jobLockEntity.PartitionKey, retrievedJobLockEntity.PartitionKey);
                Assert.Equal(jobLockEntity.RowKey, retrievedJobLockEntity.RowKey);
                Assert.Equal(jobLockEntity.GetString(JobLockEntityProperties.JobInfoEntityRowKey), retrievedJobLockEntity.GetString(JobLockEntityProperties.JobInfoEntityRowKey));
            }
        }
    }
}<|MERGE_RESOLUTION|>--- conflicted
+++ resolved
@@ -76,7 +76,7 @@
 
         GivenGroupJobs_WhenCompleteJob_ThenJobsShouldBeCompleted,
         GivenGroupJobs_WhenOneJobFailedAndRequestCancellation_ThenAllJobsShouldBeCancelled,
-        GivenCancelledJobs_WhenCompleteJob_ThenTheJobStatusShouldBeCorrect
+        GivenCancelledJobs_WhenCompleteJob_ThenTheJobStatusShouldBeCorrect,
     }
 #pragma warning restore SA1602 // Enumeration items should be documented
 
@@ -121,8 +121,7 @@
             _azureStorageJobQueueClient.IsInitialized();
         }
 
-        #region IsInitialized
-
+        // IsInitialized
         [Fact]
         public async Task GivenNoExistStorage_WhenCheckIsInitialized_ThenTheStorageShouldBeCreated()
         {
@@ -185,7 +184,7 @@
                 var azureStorageClientFactory = new AzureStorageClientFactory(
                     tableName,
                     queueName,
-                    new DefaultTokenCredentialProvider(new NullLogger<DefaultTokenCredentialProvider>()), 
+                    new DefaultTokenCredentialProvider(new NullLogger<DefaultTokenCredentialProvider>()),
                     new NullLogger<AzureStorageClientFactory>());
 
                 // create a AzureStorageJobQueueClient
@@ -234,10 +233,7 @@
             Assert.False(azureStorageJobQueueClient.IsInitialized());
         }
 
-        #endregion
-
-        #region Enqueue
-
+        // Enqueue
         [Fact]
         public async Task GivenJobsLargerThanTransactionLimitation_WhenEnqueue_ThenTheExceptionShouldBeThrown()
         {
@@ -246,8 +242,8 @@
             const byte queueType = (byte)TestQueueType.GivenJobsLargerThanTransactionLimitation_WhenEnqueue_ThenTheExceptionShouldBeThrown;
 
             const int jobCnt = 51;
-            var definitions = new List<string>();
-            for (var i = 0; i < jobCnt; i++)
+            List<string> definitions = new List<string>();
+            for (int i = 0; i < jobCnt; i++)
             {
                 definitions.Add($"job{i}");
             }
@@ -290,7 +286,7 @@
                     azureStorageClientFactory,
                     _nullAzureStorageJobQueueClientLogger);
 
-            string[] definitions = new[] { "job1"};
+            string[] definitions = new[] { "job1" };
 
             await Assert.ThrowsAsync<JobManagementException>(async () =>
                 await azureStorageJobQueueClient.EnqueueAsync(0, definitions, null, false, false, CancellationToken.None));
@@ -306,7 +302,7 @@
 
             const byte queueType = (byte)TestQueueType.GivenLargeSizeJob_WhenEnqueueJobs_ThenTheExceptionShouldBeThrown;
 
-            var definitions = new[] { new string('a', 1024 * 1024 * 8) };
+            string[] definitions = new[] { new string('a', 1024 * 1024 * 8) };
 
             Exception exception = await Assert.ThrowsAsync<JobManagementException>(async () =>
                 await _azureStorageJobQueueClient.EnqueueAsync(
@@ -338,7 +334,7 @@
 
             const byte queueType = (byte)TestQueueType.GivenNewJobs_WhenEnqueueJobs_ThenCreatedJobsShouldBeReturned;
 
-            string[] definitions = { "job1", "job2" };
+            string[] definitions = new[] { "job1", "job2" };
             List<JobInfo> jobInfos = (await _azureStorageJobQueueClient.EnqueueAsync(
                 queueType,
                 definitions,
@@ -358,7 +354,7 @@
             await CheckJob(jobInfos.First());
             await CheckJob(jobInfos.Last());
 
-            JobInfo? jobInfo =
+            JobInfo jobInfo =
                 await _azureStorageJobQueueClient.GetJobByIdAsync(
                     queueType,
                     jobInfos.First().Id,
@@ -397,8 +393,8 @@
             const byte queueType = (byte)TestQueueType
                 .GivenJobsWithSameDefinition_WhenEnqueueConcurrently_ThenOnlyOneJobShouldBeEnqueued;
 
-            var tasks = new List<Task<IEnumerable<JobInfo>>>();
-            var task1 = _azureStorageJobQueueClient.EnqueueAsync(
+            List<Task<IEnumerable<JobInfo>>>? tasks = new List<Task<IEnumerable<JobInfo>>>();
+            Task<IEnumerable<JobInfo>>? task1 = _azureStorageJobQueueClient.EnqueueAsync(
                 queueType,
                 new[] { "job1" },
                 null,
@@ -406,7 +402,7 @@
                 false,
                 CancellationToken.None);
 
-            var task2 = _azureStorageJobQueueClient.EnqueueAsync(
+            Task<IEnumerable<JobInfo>>? task2 = _azureStorageJobQueueClient.EnqueueAsync(
                 queueType,
                 new[] { "job1" },
                 null,
@@ -417,7 +413,7 @@
             tasks.Add(task1);
             tasks.Add(task2);
 
-            var result = await Task.WhenAll(tasks);
+            IEnumerable<JobInfo>[] result = await Task.WhenAll(tasks);
             Assert.Single(result[0]);
             Assert.Single(result[1]);
             Assert.Equal(result[0].ToList().First().Id, result[1].ToList().First().Id);
@@ -448,7 +444,7 @@
             const byte queueType =
                 (byte)TestQueueType.GivenJobsWithSameDefinition_WhenEnqueue_ThenOnlyOneJobShouldBeEnqueued;
 
-            List<JobInfo>? jobInfos = (await _azureStorageJobQueueClient.EnqueueAsync(
+            List<JobInfo> jobInfos = (await _azureStorageJobQueueClient.EnqueueAsync(
                 queueType,
                 new[] { "job1" },
                 null,
@@ -474,13 +470,8 @@
 
             const byte queueType = (byte)TestQueueType.GivenCreatedJob_WhenEnqueueJobAgain_ThenTheExistingOneShouldBeReturned;
 
-<<<<<<< HEAD
-            var definitions = new[] { "job1", "job2" };
-            var jobInfos = (await _azureStorageJobQueueClient.EnqueueAsync(
-=======
-            long groupId = new Random().Next(int.MinValue, int.MaxValue);
+            string[] definitions = { "job1", "job2" };
             List<JobInfo>? jobInfos = (await _azureStorageJobQueueClient.EnqueueAsync(
->>>>>>> 67417d40
                 queueType,
                 definitions,
                 0,
@@ -491,744 +482,6 @@
             // check job info
             Assert.Equal(2, jobInfos.Count);
 
-            var jobInfo =
-                await _azureStorageJobQueueClient.GetJobByIdAsync(
-                    queueType,
-                    jobInfos.First().Id,
-                    true,
-                    CancellationToken.None);
-            Assert.Contains(jobInfo.Definition, definitions);
-
-            definitions = new[] { "job1", "job2" };
-            jobInfos = (await _azureStorageJobQueueClient.EnqueueAsync(
-                queueType,
-                definitions,
-                0,
-                false,
-                false,
-                CancellationToken.None)).ToList();
-
-            Assert.Equal(2, jobInfos.Count);
-            var ids = new List<long> { jobInfos.First().Id, jobInfos.Last().Id };
-            Assert.Contains(jobInfo.Id, ids);
-            var retrievedJobInfos = await _azureStorageJobQueueClient.GetJobByGroupIdAsync(queueType, 0, true, CancellationToken.None);
-            Assert.Equal(2, retrievedJobInfos.Count());
-        }
-
-        [Fact]
-        public async Task GivenRunningJob_WhenEnqueueJobAgain_ThenTheExistingOneShouldBeReturned()
-        {
-            await CleanStorage();
-
-            const byte queueType = (byte)TestQueueType.GivenRunningJob_WhenEnqueueJobAgain_ThenTheExistingOneShouldBeReturned;
-
-            var jobInfos = (await _azureStorageJobQueueClient.EnqueueAsync(
-                queueType,
-                new[] { "job1" },
-                null,
-                false,
-                false,
-<<<<<<< HEAD
-                CancellationToken.None)).ToList();
-=======
-                CancellationToken.None);
-            await _azureStorageJobQueueClient.EnqueueAsync(
-                queueType,
-                new[] { "job2" },
-                null,
-                false,
-                false,
-                CancellationToken.None);
-
-            List<string>? definitions = new List<string>();
-            JobInfo? jobInfo1 =
-                await _azureStorageJobQueueClient.DequeueAsync(queueType, TestWorkerName, HeartbeatTimeoutSec, CancellationToken.None);
-            definitions.Add(jobInfo1.Definition);
-            JobInfo? jobInfo2 =
-                await _azureStorageJobQueueClient.DequeueAsync(queueType, TestWorkerName, HeartbeatTimeoutSec, CancellationToken.None);
-            definitions.Add(jobInfo2.Definition);
-            Assert.Null(
-                await _azureStorageJobQueueClient.DequeueAsync(queueType, TestWorkerName, HeartbeatTimeoutSec, CancellationToken.None));
->>>>>>> 67417d40
-
-            Assert.Single(jobInfos);
-
-            var jobInfo1 = await _azureStorageJobQueueClient.DequeueAsync(queueType, TestWorkerName, HeartbeatTimeoutSec, CancellationToken.None);
-
-            Assert.Equal(JobStatus.Running, jobInfo1.Status);
-
-<<<<<<< HEAD
-            // Enqueue again
-            jobInfos = (await _azureStorageJobQueueClient.EnqueueAsync(
-=======
-            List<JobInfo>? jobs = (await _azureStorageJobQueueClient.EnqueueAsync(
->>>>>>> 67417d40
-                queueType,
-                new[] { "job1" },
-                null,
-                false,
-                false,
-                CancellationToken.None)).ToList();
-<<<<<<< HEAD
-=======
-            Assert.Single(jobs);
-
-            JobInfo? jobInfo1 =
-                await _azureStorageJobQueueClient.DequeueAsync(queueType, TestWorkerName, HeartbeatTimeoutSec, CancellationToken.None);
->>>>>>> 67417d40
-
-            Assert.Equal(jobInfo1.Id, jobInfos.First().Id);
-
-<<<<<<< HEAD
-            // jobInfo1 should be the same as jobInfo2
-            var jobInfo2 =
-                await _azureStorageJobQueueClient.GetJobByIdAsync(queueType, jobInfo1.Id, false, CancellationToken.None);
-
-            Assert.Equal(JobStatus.Running, jobInfo2.Status);
-            Assert.Equal(jobInfo1.CreateDate, jobInfo2.CreateDate);
-            Assert.Equal(jobInfo1.HeartbeatDateTime, jobInfo2.HeartbeatDateTime);
-            Assert.Equal(jobInfo1.Version, jobInfo2.Version);
-=======
-            // without keep alive, the job should be dequeued again
-            JobInfo? jobInfo2 =
-                await _azureStorageJobQueueClient.DequeueAsync(queueType, TestWorkerName, HeartbeatTimeoutSec, CancellationToken.None);
-            Assert.NotNull(jobInfo2);
-            Assert.Equal(jobInfo1.Id, jobInfo2.Id);
-
-            await Task.Delay(TimeSpan.FromSeconds(HeartbeatTimeoutSec));
-            bool cancelRequested = await _azureStorageJobQueueClient.KeepAliveJobAsync(jobInfo2, CancellationToken.None);
-            Assert.False(cancelRequested);
->>>>>>> 67417d40
-
-            // the message is invisible
-            Assert.Null(await _azureStorageJobQueueClient.DequeueAsync(queueType, TestWorkerName, HeartbeatTimeoutSec, CancellationToken.None));
-        }
-
-        [Fact]
-        public async Task GivenFinishedJob_WhenEnqueueJobAgain_ThenTheExistingOneShouldBeReturned()
-        {
-            await CleanStorage();
-
-            const byte queueType = (byte)TestQueueType.GivenFinishedJob_WhenEnqueueJobAgain_ThenTheExistingOneShouldBeReturned;
-
-            var jobInfos = (await _azureStorageJobQueueClient.EnqueueAsync(
-                queueType,
-                new[] { "job1", "job2", "job3" },
-                null,
-                false,
-                false,
-                CancellationToken.None)).ToList();
-
-            Assert.Equal(3, jobInfos.Count);
-
-            var jobInfo1 = await _azureStorageJobQueueClient.DequeueAsync(queueType, TestWorkerName, HeartbeatTimeoutSec, CancellationToken.None);
-            var jobInfo2 = await _azureStorageJobQueueClient.DequeueAsync(queueType, TestWorkerName, HeartbeatTimeoutSec, CancellationToken.None);
-            var jobInfo3 = await _azureStorageJobQueueClient.DequeueAsync(queueType, TestWorkerName, HeartbeatTimeoutSec, CancellationToken.None);
-
-            Assert.Equal(JobStatus.Running, jobInfo1.Status);
-            Assert.Equal(JobStatus.Running, jobInfo2.Status);
-            Assert.Equal(JobStatus.Running, jobInfo3.Status);
-
-            // the job1 is failed
-            jobInfo1.Status = JobStatus.Failed;
-            jobInfo1.Result = "Failed for critical error";
-            await _azureStorageJobQueueClient.CompleteJobAsync(jobInfo1, false, CancellationToken.None);
-
-            // the job2 is completed
-            jobInfo2.Status = JobStatus.Completed;
-            jobInfo2.Result = "OK";
-            await _azureStorageJobQueueClient.CompleteJobAsync(jobInfo2, false, CancellationToken.None);
-
-            // the job3 is cancelled
-            await _azureStorageJobQueueClient.CancelJobByIdAsync(queueType, jobInfo3.Id, CancellationToken.None);
-
-            // Enqueue again, should return the existing one
-            var jobIds = (await _azureStorageJobQueueClient.EnqueueAsync(
-                queueType,
-                new[] { "job1", "job2", "job3" },
-                null,
-                false,
-                false,
-                CancellationToken.None)).Select(jobInfo => jobInfo.Id).ToList();
-
-            Assert.Equal(3, jobIds.Count);
-            Assert.Contains(jobInfo1.Id, jobIds);
-            Assert.Contains(jobInfo2.Id, jobIds);
-            Assert.Contains(jobInfo3.Id, jobIds);
-
-            var newJobInfo1 =
-                await _azureStorageJobQueueClient.GetJobByIdAsync(queueType, jobInfo1.Id, false, CancellationToken.None);
-            Assert.Equal(jobInfo1.Status, newJobInfo1.Status);
-            var newJobInfo2 =
-                await _azureStorageJobQueueClient.GetJobByIdAsync(queueType, jobInfo2.Id, false, CancellationToken.None);
-            Assert.Equal(jobInfo2.Status, newJobInfo2.Status);
-            var newJobInfo3 =
-                await _azureStorageJobQueueClient.GetJobByIdAsync(queueType, jobInfo3.Id, false, CancellationToken.None);
-            Assert.Equal(jobInfo3.Status, newJobInfo3.Status);
-
-            // the message of job3 is invisible
-            Assert.Null(await _azureStorageJobQueueClient.DequeueAsync(queueType, TestWorkerName, HeartbeatTimeoutSec, CancellationToken.None));
-
-<<<<<<< HEAD
-            await Task.Delay(TimeSpan.FromSeconds(HeartbeatTimeoutSec));
-
-            // the message of job3 is visible again
-            Assert.NotNull(await _azureStorageJobQueueClient.DequeueAsync(queueType, TestWorkerName, HeartbeatTimeoutSec, CancellationToken.None));
-
-            // the message of job1 and job2 are deleted, so there is only one message
-            Assert.Null(await _azureStorageJobQueueClient.DequeueAsync(queueType, TestWorkerName, HeartbeatTimeoutSec, CancellationToken.None));
-=======
-            JobInfo? jobInfo1 =
-                await _azureStorageJobQueueClient.DequeueAsync(queueType, TestWorkerName, HeartbeatTimeoutSec, CancellationToken.None);
-            jobInfo1.QueueType = queueType;
-            jobInfo1.Result = "current-result";
-            await _azureStorageJobQueueClient.KeepAliveJobAsync(jobInfo1, CancellationToken.None);
-            await Task.Delay(TimeSpan.FromSeconds(HeartbeatTimeoutSec));
-            JobInfo? jobInfo2 =
-                await _azureStorageJobQueueClient.DequeueAsync(queueType, TestWorkerName, HeartbeatTimeoutSec, CancellationToken.None);
-            Assert.Equal(jobInfo1.Result, jobInfo2.Result);
->>>>>>> 67417d40
-        }
-
-        [Fact]
-        public async Task GivenEnqueueFailed_WhenEnqueueJobAgain_ThenContinueToEnqueue()
-        {
-            await CleanStorage();
-
-            const byte queueType = (byte)TestQueueType.GivenEnqueueFailed_WhenEnqueueJobAgain_ThenContinueToEnqueue;
-
-            // insert job info entity and job lock entity for job1
-            var (jobInfo, jobLockEntity) = await EnqueueStepBySteps(1001, queueType, 1);
-
-            // enqueue job1 again
-            var jobInfos = (await _azureStorageJobQueueClient.EnqueueAsync(
-                queueType,
-                new[] { "job1001", },
-                null,
-                false,
-                false,
-                CancellationToken.None)).ToList();
-
-            Assert.Single(jobInfos);
-            Assert.Equal(jobInfo.Id, jobInfos.First().Id);
-
-            Assert.Null(jobLockEntity[JobLockEntityProperties.JobMessageId]);
-            Assert.Null(jobLockEntity[JobLockEntityProperties.JobMessagePopReceipt]);
-
-            await CheckJob(jobInfo, jobLockEntity);
-            var dequeuedJobInfo =
-                await _azureStorageJobQueueClient.DequeueAsync(jobInfo.QueueType, TestWorkerName, HeartbeatTimeoutSec, CancellationToken.None);
-            Assert.Equal(jobInfo.Id, dequeuedJobInfo.Id);
-            await CleanStorage();
-
-            // insert job reverse index entity for job2
-            (jobInfo, jobLockEntity) = await EnqueueStepBySteps(1002, queueType, 2);
-
-            // enqueue job2 again
-            jobInfos = (await _azureStorageJobQueueClient.EnqueueAsync(
-                queueType,
-                new[] { "job1002" },
-                null,
-                false,
-                false,
-                CancellationToken.None)).ToList();
-
-            Assert.Single(jobInfos);
-            Assert.Equal(jobInfo.Id, jobInfos.First().Id);
-
-            Assert.Null(jobLockEntity[JobLockEntityProperties.JobMessageId]);
-            Assert.Null(jobLockEntity[JobLockEntityProperties.JobMessagePopReceipt]);
-
-            await CheckJob(jobInfo, jobLockEntity);
-            dequeuedJobInfo =
-                await _azureStorageJobQueueClient.DequeueAsync(jobInfo.QueueType, TestWorkerName, HeartbeatTimeoutSec, CancellationToken.None);
-            Assert.Equal(jobInfo.Id, dequeuedJobInfo.Id);
-            await CleanStorage();
-
-            // send message for job3
-            (jobInfo, jobLockEntity) = await EnqueueStepBySteps(1003, queueType, 3);
-
-            // enqueue job3 again
-            jobInfos = (await _azureStorageJobQueueClient.EnqueueAsync(
-                queueType,
-                new[] { "job1003" },
-                null,
-                false,
-                false,
-                CancellationToken.None)).ToList();
-
-            Assert.Single(jobInfos);
-            Assert.Equal(jobInfo.Id, jobInfos.First().Id);
-
-            Assert.Null(jobLockEntity[JobLockEntityProperties.JobMessageId]);
-            Assert.Null(jobLockEntity[JobLockEntityProperties.JobMessagePopReceipt]);
-
-            await CheckJob(jobInfo, jobLockEntity);
-
-            // the first message is invalid
-            var exception = await Assert.ThrowsAsync<JobManagementException>(async () =>
-                await _azureStorageJobQueueClient.DequeueAsync(jobInfo.QueueType, TestWorkerName, HeartbeatTimeoutSec, CancellationToken.None));
-            Assert.EndsWith("the message id is inconsistent with the one in the table entity.", exception.Message);
-
-            // the second message is valid
-            dequeuedJobInfo =
-                await _azureStorageJobQueueClient.DequeueAsync(jobInfo.QueueType, TestWorkerName, HeartbeatTimeoutSec, CancellationToken.None);
-            Assert.Equal(jobInfo.Id, dequeuedJobInfo.Id);
-        }
-
-        #endregion
-
-        #region Dequeue
-
-        [Fact]
-        public async Task GivenJobsEnqueue_WhenDequeue_ThenAllJobsShouldBeReturned()
-        {
-            await CleanStorage();
-
-            const byte queueType = (byte)TestQueueType.GivenJobsEnqueue_WhenDequeue_ThenAllJobsShouldBeReturned;
-
-            await _azureStorageJobQueueClient.EnqueueAsync(
-                queueType,
-                new[] { "job1" },
-                null,
-                false,
-                false,
-                CancellationToken.None);
-            await _azureStorageJobQueueClient.EnqueueAsync(
-                queueType,
-                new[] { "job2" },
-                null,
-                false,
-                false,
-                CancellationToken.None);
-
-<<<<<<< HEAD
-            var definitions = new List<string>();
-            var jobInfo1 =
-=======
-            JobInfo? jobInfo1 =
->>>>>>> 67417d40
-                await _azureStorageJobQueueClient.DequeueAsync(queueType, TestWorkerName, HeartbeatTimeoutSec, CancellationToken.None);
-            definitions.Add(jobInfo1.Definition);
-            var jobInfo2 =
-                await _azureStorageJobQueueClient.DequeueAsync(queueType, TestWorkerName, HeartbeatTimeoutSec, CancellationToken.None);
-            definitions.Add(jobInfo2.Definition);
-            Assert.Null(
-                await _azureStorageJobQueueClient.DequeueAsync(queueType, TestWorkerName, HeartbeatTimeoutSec, CancellationToken.None));
-
-            Assert.Contains("job1", definitions);
-            Assert.Contains("job2", definitions);
-        }
-
-        [Fact]
-        public async Task GivenJobNotHeartbeat_WhenDequeue_ThenJobShouldBeReturnedAgain()
-        {
-            await CleanStorage();
-
-            const byte queueType = (byte)TestQueueType.GivenJobNotHeartbeat_WhenDequeue_ThenJobShouldBeReturnedAgain;
-
-            await _azureStorageJobQueueClient.EnqueueAsync(
-                queueType,
-                new[] { "job1" },
-                null,
-                false,
-                false,
-                CancellationToken.None);
-
-            JobInfo? jobInfo1 =
-                await _azureStorageJobQueueClient.DequeueAsync(queueType, TestWorkerName, HeartbeatTimeoutSec, CancellationToken.None);
-
-            // the heartbeatTimeoutSec is used as the message visibility timeout
-            await Task.Delay(TimeSpan.FromSeconds(HeartbeatTimeoutSec));
-<<<<<<< HEAD
-
-            // without keeping alive, the job should be dequeued again
-            var jobInfo2 =
-=======
-            JobInfo? jobInfo2 =
->>>>>>> 67417d40
-                await _azureStorageJobQueueClient.DequeueAsync(queueType, TestWorkerName, HeartbeatTimeoutSec, CancellationToken.None);
-
-            Assert.Equal(jobInfo1.Id, jobInfo2.Id);
-            Assert.True(jobInfo1.Version < jobInfo2.Version);
-            Assert.Null(
-                await _azureStorageJobQueueClient.DequeueAsync(queueType, TestWorkerName, HeartbeatTimeoutSec, CancellationToken.None));
-        }
-
-        [Fact]
-        public async Task GivenJobKeepPutHeartbeat_WhenDequeue_ThenJobShouldNotBeReturned()
-        {
-            await CleanStorage();
-
-            const byte queueType = (byte)TestQueueType.GivenJobKeepPutHeartbeat_WhenDequeue_ThenJobShouldNotBeReturned;
-
-            var jobs = (await _azureStorageJobQueueClient.EnqueueAsync(
-                queueType,
-                new[] { $"job1-{queueType}" },
-                null,
-                false,
-                false,
-                CancellationToken.None)).ToList();
-            Assert.Single(jobs);
-
-            JobInfo? jobInfo1 =
-                await _azureStorageJobQueueClient.DequeueAsync(queueType, TestWorkerName, HeartbeatTimeoutSec, CancellationToken.None);
-<<<<<<< HEAD
-
-            Assert.Equal(jobInfo1.Id, jobs.First().Id);
-=======
-            JobInfo? jobInfo2 =
-                await _azureStorageJobQueueClient.DequeueAsync(queueType, TestWorkerName, HeartbeatTimeoutSec, CancellationToken.None);
-
-            Assert.Equal(JobStatus.Running, jobInfo1.Status);
-            jobInfo1.Status = JobStatus.Failed;
-            jobInfo1.Result = "Failed for cancellation";
-            await _azureStorageJobQueueClient.CompleteJobAsync(jobInfo1, false, CancellationToken.None);
-            JobInfo? jobInfo =
-                await _azureStorageJobQueueClient.GetJobByIdAsync(queueType, jobInfo1.Id, false, CancellationToken.None);
-            Assert.Equal(JobStatus.Failed, jobInfo.Status);
-            Assert.Equal(jobInfo1.Result, jobInfo.Result);
->>>>>>> 67417d40
-
-            await Task.Delay(TimeSpan.FromSeconds(HeartbeatTimeoutSec));
-            var cancelRequested = await _azureStorageJobQueueClient.KeepAliveJobAsync(jobInfo1, CancellationToken.None);
-            Assert.False(cancelRequested);
-
-            // after keeping alive, the job should not be returned
-            Assert.Null(
-                await _azureStorageJobQueueClient.DequeueAsync(queueType, TestWorkerName, HeartbeatTimeoutSec, CancellationToken.None));
-        }
-
-        [Fact]
-        public async Task GivenJobKeepPutHeartbeatWithResult_WhenDequeue_ThenJobWithResultShouldBeReturned()
-        {
-            await CleanStorage();
-
-            const byte queueType = (byte)TestQueueType
-                .GivenJobKeepPutHeartbeatWithResult_WhenDequeue_ThenJobWithResultShouldBeReturned;
-
-            await _azureStorageJobQueueClient.EnqueueAsync(
-                queueType,
-                new[] { "job1" },
-                null,
-                false,
-                false,
-                CancellationToken.None);
-
-            JobInfo? jobInfo1 =
-                await _azureStorageJobQueueClient.DequeueAsync(queueType, TestWorkerName, HeartbeatTimeoutSec, CancellationToken.None);
-<<<<<<< HEAD
-            jobInfo1.QueueType = queueType;
-            jobInfo1.Result = "current-result";
-            await _azureStorageJobQueueClient.KeepAliveJobAsync(jobInfo1, CancellationToken.None);
-            await Task.Delay(TimeSpan.FromSeconds(HeartbeatTimeoutSec));
-            var jobInfo2 =
-=======
-            JobInfo? jobInfo2 =
->>>>>>> 67417d40
-                await _azureStorageJobQueueClient.DequeueAsync(queueType, TestWorkerName, HeartbeatTimeoutSec, CancellationToken.None);
-            Assert.Equal(jobInfo1.Result, jobInfo2.Result);
-        }
-
-<<<<<<< HEAD
-        [Fact]
-        public async Task GivenEmptyQueue_WhenDequeue_ThenNoResultShouldBeReturned()
-        {
-            await CleanStorage();
-=======
-            await _azureStorageJobQueueClient.CancelJobByGroupIdAsync(queueType, jobInfo1.GroupId, CancellationToken.None);
-            Assert.True(
-                (await _azureStorageJobQueueClient.GetJobByGroupIdAsync(queueType, jobInfo1.GroupId, false, CancellationToken.None)).All(
-                    t => t.Status == JobStatus.Cancelled || (t.Status == JobStatus.Running && t.CancelRequested)));
-            jobInfo1.Status = JobStatus.Failed;
-            jobInfo1.Result = "Failed for cancellation";
-            await _azureStorageJobQueueClient.CompleteJobAsync(jobInfo1, false, CancellationToken.None);
-            JobInfo? jobInfo =
-                await _azureStorageJobQueueClient.GetJobByIdAsync(queueType, jobInfo1.Id, false, CancellationToken.None);
-            Assert.Equal(JobStatus.Failed, jobInfo.Status);
-            Assert.Equal(jobInfo1.Result, jobInfo.Result);
->>>>>>> 67417d40
-
-            const byte queueType = (byte)TestQueueType.GivenEmptyQueue_WhenDequeue_ThenNoResultShouldBeReturned;
-
-            Assert.Null(
-                await _azureStorageJobQueueClient.DequeueAsync(queueType, TestWorkerName, HeartbeatTimeoutSec, CancellationToken.None));
-        }
-
-        [Fact]
-        public async Task GivenJobsEnqueue_WhenDequeueConcurrently_ThenCorrectResultShouldBeReturned()
-        {
-            await CleanStorage();
-
-            const byte queueType = (byte)TestQueueType.GivenJobsEnqueue_WhenDequeueConcurrently_ThenCorrectResultShouldBeReturned;
-
-<<<<<<< HEAD
-            var jobInfos = (await _azureStorageJobQueueClient.EnqueueAsync(
-=======
-            List<JobInfo>? jobs = (await _azureStorageJobQueueClient.EnqueueAsync(
->>>>>>> 67417d40
-                queueType,
-                new[] { "job1" },
-                null,
-                false,
-                false,
-                CancellationToken.None)).ToList();
-
-<<<<<<< HEAD
-            var tasks = new List<Task<JobInfo>>
-            {
-                _azureStorageJobQueueClient.DequeueAsync(queueType, TestWorkerName, HeartbeatTimeoutSec, CancellationToken.None),
-                _azureStorageJobQueueClient.DequeueAsync(queueType, TestWorkerName, HeartbeatTimeoutSec, CancellationToken.None),
-            };
-=======
-            // get the job id of first message
-            JobMessage? firstMessage = JobMessage.Parse((await _azureJobMessageQueueClient.PeekMessageAsync(CancellationToken.None)).Value.Body.ToString());
-            Assert.NotNull(firstMessage);
-            TableEntity? jobInfoEntity = (await _azureJobInfoTableClient.GetEntityAsync<TableEntity>(
-                firstMessage?.PartitionKey,
-                firstMessage?.RowKey,
-                cancellationToken: CancellationToken.None)).Value;
-
-            await _azureStorageJobQueueClient.CancelJobByIdAsync(queueType, (long)jobInfoEntity[JobInfoEntityProperties.Id], CancellationToken.None);
-            Assert.Equal(
-                JobStatus.Cancelled,
-                (await _azureStorageJobQueueClient.GetJobByIdAsync(queueType, (long)jobInfoEntity[JobInfoEntityProperties.Id], false, CancellationToken.None)).Status);
->>>>>>> 67417d40
-
-            var result = await Task.WhenAll(tasks);
-            if (result[0] == null)
-            {
-                Assert.Equal(jobInfos.First().Id, result[1].Id);
-            }
-            else
-            {
-                Assert.Null(result[1]);
-                Assert.Equal(jobInfos.First().Id, result[0].Id);
-            }
-
-<<<<<<< HEAD
-            await _azureStorageJobQueueClient.EnqueueAsync(
-                queueType,
-                new[] { "job2", "job3" },
-                null,
-                false,
-                false,
-                CancellationToken.None);
-
-            tasks = new List<Task<JobInfo>>
-            {
-                _azureStorageJobQueueClient.DequeueAsync(queueType, TestWorkerName, HeartbeatTimeoutSec, CancellationToken.None),
-                _azureStorageJobQueueClient.DequeueAsync(queueType, TestWorkerName, HeartbeatTimeoutSec, CancellationToken.None),
-            };
-=======
-            JobInfo? jobInfo2 =
-                await _azureStorageJobQueueClient.DequeueAsync(queueType, TestWorkerName, HeartbeatTimeoutSec, CancellationToken.None);
-
-            JobInfo? jobInfo3 =
-                await _azureStorageJobQueueClient.DequeueAsync(queueType, TestWorkerName, HeartbeatTimeoutSec, CancellationToken.None);
->>>>>>> 67417d40
-
-            result = await Task.WhenAll(tasks);
-            var definitions = new List<string> { result[0].Definition, result[1].Definition };
-
-            Assert.Contains("job2", definitions);
-            Assert.Contains("job3", definitions);
-        }
-
-        [Fact]
-        public async Task GivenFinishedJobs_WhenDequeue_ThenNoResultShouldBeReturned()
-        {
-            await CleanStorage();
-            const byte queueType = (byte)TestQueueType.GivenFinishedJobs_WhenDequeue_ThenNoResultShouldBeReturned;
-
-            // enqueue jobs
-            var jobInfos = (await _azureStorageJobQueueClient.EnqueueAsync(
-                queueType,
-                new[] { "job1", "job2", "job3" },
-                null,
-                false,
-                false,
-                CancellationToken.None)).ToList();
-            Assert.Equal(3, jobInfos.Count);
-
-<<<<<<< HEAD
-            var jobInfo =
-=======
-            JobInfo? jobInfo1 =
->>>>>>> 67417d40
-                await _azureStorageJobQueueClient.DequeueAsync(queueType, TestWorkerName, HeartbeatTimeoutSec, CancellationToken.None);
-            jobInfo.Status = JobStatus.Completed;
-
-            var jobInfoEntity = ((AzureStorageJobInfo)jobInfo).ToTableEntity();
-            await _azureJobInfoTableClient.UpdateEntityAsync(jobInfoEntity, ETag.All, cancellationToken: CancellationToken.None);
-
-            jobInfo =
-                await _azureStorageJobQueueClient.DequeueAsync(queueType, TestWorkerName, HeartbeatTimeoutSec, CancellationToken.None);
-            jobInfo.Status = JobStatus.Failed;
-
-            jobInfoEntity = ((AzureStorageJobInfo)jobInfo).ToTableEntity();
-            await _azureJobInfoTableClient.UpdateEntityAsync(jobInfoEntity, ETag.All, cancellationToken: CancellationToken.None);
-
-            jobInfo =
-                await _azureStorageJobQueueClient.DequeueAsync(queueType, TestWorkerName, HeartbeatTimeoutSec, CancellationToken.None);
-            jobInfo.Status = JobStatus.Cancelled;
-
-            jobInfoEntity = ((AzureStorageJobInfo)jobInfo).ToTableEntity();
-            await _azureJobInfoTableClient.UpdateEntityAsync(jobInfoEntity, ETag.All, cancellationToken: CancellationToken.None);
-
-            await Task.Delay(TimeSpan.FromSeconds(HeartbeatTimeoutSec));
-
-            var exception = await Assert.ThrowsAsync<JobManagementException>(async () =>
-                await _azureStorageJobQueueClient.DequeueAsync(jobInfo.QueueType, TestWorkerName, HeartbeatTimeoutSec, CancellationToken.None));
-            Assert.EndsWith("the job status is Completed.", exception.Message);
-
-            exception = await Assert.ThrowsAsync<JobManagementException>(async () =>
-                await _azureStorageJobQueueClient.DequeueAsync(jobInfo.QueueType, TestWorkerName, HeartbeatTimeoutSec, CancellationToken.None));
-            Assert.EndsWith("the job status is Failed.", exception.Message);
-
-            exception = await Assert.ThrowsAsync<JobManagementException>(async () =>
-                await _azureStorageJobQueueClient.DequeueAsync(jobInfo.QueueType, TestWorkerName, HeartbeatTimeoutSec, CancellationToken.None));
-            Assert.EndsWith("the job status is Cancelled.", exception.Message);
-
-            await Task.Delay(TimeSpan.FromSeconds(HeartbeatTimeoutSec));
-
-            // the message is deleted
-            Assert.Null(
-                await _azureStorageJobQueueClient.DequeueAsync(queueType, TestWorkerName, HeartbeatTimeoutSec, CancellationToken.None));
-        }
-
-        [Fact]
-        public async Task GivenJobCancelRequested_WhenDequeue_ThenTheJobShouldBeReturned()
-        {
-            await CleanStorage();
-            const byte queueType = (byte)TestQueueType.GivenJobCancelRequested_WhenDequeue_ThenTheJobShouldBeReturned;
-
-<<<<<<< HEAD
-            // enqueue jobs
-            var jobInfos = (await _azureStorageJobQueueClient.EnqueueAsync(
-=======
-            const byte queueType = (byte)TestQueueType
-                .GivenJobsWithSameDefinition_WhenEnqueueConcurrently_ThenOnlyOneJobShouldBeEnqueued;
-
-            List<Task<IEnumerable<JobInfo>>>? tasks = new List<Task<IEnumerable<JobInfo>>>();
-            Task<IEnumerable<JobInfo>>? task1 = _azureStorageJobQueueClient.EnqueueAsync(
->>>>>>> 67417d40
-                queueType,
-                new[] { "job1" },
-                null,
-                false,
-                false,
-                CancellationToken.None)).ToList();
-            Assert.Single(jobInfos);
-
-<<<<<<< HEAD
-            var jobInfo =
-                await _azureStorageJobQueueClient.DequeueAsync(queueType, TestWorkerName, HeartbeatTimeoutSec, CancellationToken.None);
-=======
-            Task<IEnumerable<JobInfo>>? task2 = _azureStorageJobQueueClient.EnqueueAsync(
-                queueType,
-                new[] { "job1" },
-                null,
-                false,
-                false,
-                CancellationToken.None);
->>>>>>> 67417d40
-
-            // cancel running job, only cancelRequest is set to true
-            await _azureStorageJobQueueClient.CancelJobByIdAsync(queueType, jobInfo.Id, CancellationToken.None);
-            jobInfo = await _azureStorageJobQueueClient.GetJobByIdAsync(queueType, jobInfo.Id, false, CancellationToken.None);
-            Assert.Equal(JobStatus.Running, jobInfo.Status);
-            Assert.True(jobInfo.CancelRequested);
-            await Task.Delay(TimeSpan.FromSeconds(HeartbeatTimeoutSec));
-
-<<<<<<< HEAD
-            // re-dequeue again
-            jobInfo =
-                await _azureStorageJobQueueClient.DequeueAsync(queueType, TestWorkerName, HeartbeatTimeoutSec, CancellationToken.None);
-            Assert.NotNull(jobInfo);
-            Assert.Equal(jobInfos.First().Id, jobInfo.Id);
-            Assert.Equal(JobStatus.Running, jobInfo.Status);
-            Assert.True(jobInfo.CancelRequested);
-=======
-            IEnumerable<JobInfo>[] result = await Task.WhenAll(tasks);
-            Assert.Single(result[0]);
-            Assert.Single(result[1]);
-            Assert.Equal(result[0].ToList().First().Id, result[1].ToList().First().Id);
->>>>>>> 67417d40
-        }
-
-        [Fact]
-        public async Task GivenNullMessageInTable_WhenDequeue_ThenTheMessageWillBeSkipped()
-        {
-            await CleanStorage();
-            const byte queueType = (byte)TestQueueType.GivenNullMessageInTable_WhenDequeue_ThenTheMessageWillBeSkipped;
-
-            _ = await EnqueueStepBySteps(1, queueType, 3);
-
-            var jobInfo = await _azureStorageJobQueueClient.DequeueAsync(queueType, TestWorkerName, HeartbeatTimeoutSec, CancellationToken.None);
-            Assert.Null(jobInfo);
-        }
-
-        [Fact]
-        public async Task GivenInvalidMessage_WhenDequeue_ThenTheExceptionShouldBeThrown()
-        {
-            await CleanStorage();
-            const byte queueType = (byte)TestQueueType.GivenInvalidMessage_WhenDequeue_ThenTheExceptionShouldBeThrown;
-
-            await _azureJobMessageQueueClient.SendMessageAsync("invalid message", CancellationToken.None);
-
-            var exception = await Assert.ThrowsAsync<JobManagementException>(async () =>
-                await _azureStorageJobQueueClient.DequeueAsync(queueType, TestWorkerName, HeartbeatTimeoutSec, CancellationToken.None));
-            Assert.Contains("failed to deserialize message", exception.Message);
-        }
-
-        [Fact]
-        public async Task GivenMessageWithoutTableEntity_WhenDequeue_ThenTheExceptionShouldBeThrown()
-        {
-            await CleanStorage();
-            const byte queueType = (byte)TestQueueType.GivenMessageWithoutTableEntity_WhenDequeue_ThenTheExceptionShouldBeThrown;
-
-            await _azureJobMessageQueueClient.SendMessageAsync(new JobMessage(AzureStorageKeyProvider.JobInfoPartitionKey(0, 0), AzureStorageKeyProvider.JobInfoRowKey(0,1), AzureStorageKeyProvider.JobLockRowKey("hash")).ToString(), CancellationToken.None);
-
-<<<<<<< HEAD
-            var exception = await Assert.ThrowsAsync<JobManagementException>(async () =>
-                await _azureStorageJobQueueClient.DequeueAsync(queueType, TestWorkerName, HeartbeatTimeoutSec, CancellationToken.None));
-            Assert.Contains("failed to acquire job entity from table for message", exception.Message);
-        }
-
-        [Fact]
-        public async Task GivenMessageInconsistentWithTableEntity_WhenDequeue_ThenTheExceptionShouldBeThrown()
-        {
-            await CleanStorage();
-            const byte queueType = (byte)TestQueueType.GivenMessageInconsistentWithTableEntity_WhenDequeue_ThenTheExceptionShouldBeThrown;
-
-            // enqueue fails at first time, send the message while fail to update job lock entity
-            _ = await EnqueueStepBySteps(1, queueType, 3);
-
-            // re-enqueue
-            var jobInfos = (await _azureStorageJobQueueClient.EnqueueAsync(
-=======
-            string[] definitions = { "job1", "job2" };
-            List<JobInfo>? jobInfos = (await _azureStorageJobQueueClient.EnqueueAsync(
->>>>>>> 67417d40
-                queueType,
-                new[] { "job1"},
-                null,
-                false,
-                false,
-                CancellationToken.None)).ToList();
-            Assert.Single(jobInfos);
-
-            var exception = await Assert.ThrowsAsync<JobManagementException>(async () =>
-                await _azureStorageJobQueueClient.DequeueAsync(queueType, TestWorkerName, HeartbeatTimeoutSec, CancellationToken.None));
-            Assert.Contains("the message id is inconsistent with the one in the table entity.", exception.Message);
-
-<<<<<<< HEAD
-            var jobInfo =
-                await _azureStorageJobQueueClient.DequeueAsync(queueType, TestWorkerName, HeartbeatTimeoutSec, CancellationToken.None);
-            Assert.Equal(jobInfos.First().Definition, jobInfo.Definition);
-        }
-=======
             JobInfo? jobInfo =
                 await _azureStorageJobQueueClient.GetJobByIdAsync(
                     queueType,
@@ -1236,146 +489,85 @@
                     true,
                     CancellationToken.None);
             Assert.Contains(jobInfo.Definition, definitions);
->>>>>>> 67417d40
-
-        #endregion
-
-        #region GetJobById
-
-        [Fact]
-        public async Task GivenJobId_WhenGetJobById_ThenTheJobShouldBeReturned()
-        {
-            await CleanStorage();
-            const byte queueType = (byte)TestQueueType.GivenJobId_WhenGetJobById_ThenTheJobShouldBeReturned;
-
-            // enqueue jobs
-            var jobInfos = (await _azureStorageJobQueueClient.EnqueueAsync(
-                queueType,
-                new[] { "job1" },
-                null,
-                false,
-                false,
-                CancellationToken.None)).ToList();
-            Assert.Single(jobInfos);
-
-<<<<<<< HEAD
-            var jobInfo1 =
-                await _azureStorageJobQueueClient.GetJobByIdAsync(queueType, jobInfos.First().Id, true, CancellationToken.None);
-            Assert.Equal("job1", jobInfo1.Definition);
-            Assert.Equal(jobInfos.First().Id, jobInfo1.Id);
-=======
+
+            definitions = new[] { "job1", "job2" };
+            jobInfos = (await _azureStorageJobQueueClient.EnqueueAsync(
+                queueType,
+                definitions,
+                0,
+                false,
+                false,
+                CancellationToken.None)).ToList();
+
             Assert.Equal(2, jobInfos.Count);
             List<long>? ids = new List<long> { jobInfos.First().Id, jobInfos.Last().Id };
             Assert.Contains(jobInfo.Id, ids);
->>>>>>> 67417d40
-        }
-
-        [Fact]
-        public async Task GivenJobsEnqueue_WhenGetJobWithReturnDefinitionFalse_ThenTheDefinitionShouldNotBeReturned()
-        {
-            await CleanStorage();
-            const byte queueType = (byte)TestQueueType.GivenJobsEnqueue_WhenGetJobWithReturnDefinitionFalse_ThenTheDefinitionShouldNotBeReturned;
-
-<<<<<<< HEAD
-            // enqueue jobs
-            var jobInfos = (await _azureStorageJobQueueClient.EnqueueAsync(
-=======
+            IEnumerable<JobInfo> retrievedJobInfos = await _azureStorageJobQueueClient.GetJobByGroupIdAsync(queueType, 0, true, CancellationToken.None);
+            Assert.Equal(2, retrievedJobInfos.Count());
+        }
+
+        [Fact]
+        public async Task GivenRunningJob_WhenEnqueueJobAgain_ThenTheExistingOneShouldBeReturned()
+        {
+            await CleanStorage();
+
             const byte queueType = (byte)TestQueueType.GivenRunningJob_WhenEnqueueJobAgain_ThenTheExistingOneShouldBeReturned;
 
             List<JobInfo>? jobInfos = (await _azureStorageJobQueueClient.EnqueueAsync(
->>>>>>> 67417d40
                 queueType,
                 new[] { "job1" },
                 null,
                 false,
                 false,
                 CancellationToken.None)).ToList();
+
             Assert.Single(jobInfos);
 
-<<<<<<< HEAD
-            var jobInfo1 =
-                await _azureStorageJobQueueClient.GetJobByIdAsync(queueType, jobInfos.First().Id, false, CancellationToken.None);
-            Assert.Equal(jobInfos.First().Id, jobInfo1.Id);
-            Assert.Null(jobInfo1.Definition);
-        }
-=======
             JobInfo? jobInfo1 = await _azureStorageJobQueueClient.DequeueAsync(queueType, TestWorkerName, HeartbeatTimeoutSec, CancellationToken.None);
->>>>>>> 67417d40
-
-        [Fact]
-        public async Task GivenJobId_WhenGetJobByIdConcurrently_ThenTheJobShouldBeReturned()
-        {
-            await CleanStorage();
-            const byte queueType = (byte)TestQueueType.GivenJobId_WhenGetJobByIdConcurrently_ThenTheJobShouldBeReturned;
-
-            // enqueue jobs
-            var jobInfos = (await _azureStorageJobQueueClient.EnqueueAsync(
+
+            Assert.Equal(JobStatus.Running, jobInfo1.Status);
+
+            // Enqueue again
+            jobInfos = (await _azureStorageJobQueueClient.EnqueueAsync(
                 queueType,
                 new[] { "job1" },
                 null,
                 false,
                 false,
                 CancellationToken.None)).ToList();
-            Assert.Single(jobInfos);
-
-            Task<JobInfo> task1 = _azureStorageJobQueueClient.GetJobByIdAsync(queueType, jobInfos.First().Id, true, CancellationToken.None);
-            Task<JobInfo> task2 = _azureStorageJobQueueClient.GetJobByIdAsync(queueType, jobInfos.First().Id, true, CancellationToken.None);
-            await Task.WhenAll(task1, task2);
-
-<<<<<<< HEAD
-            JobInfo job1 = task1.Result;
-            JobInfo job2 = task2.Result;
-=======
+
+            Assert.Equal(jobInfo1.Id, jobInfos.First().Id);
+
             // jobInfo1 should be the same as jobInfo2
             JobInfo? jobInfo2 =
                 await _azureStorageJobQueueClient.GetJobByIdAsync(queueType, jobInfo1.Id, false, CancellationToken.None);
->>>>>>> 67417d40
-
-            Assert.Equal(jobInfos.First().Id, job1.Id);
-            Assert.Equal(job1.Id, job2.Id);
-            Assert.Equal("job1", job1.Definition);
-            Assert.Equal("job1", job2.Definition);
-        }
-
-        [Fact]
-        public async Task GivenNotExistJobId_WhenGetJobById_ThenTheExceptionShouldBeThrown()
-        {
-            await CleanStorage();
-            const byte queueType = (byte)TestQueueType.GivenNotExistJobId_WhenGetJobById_ThenTheExceptionShouldBeThrown;
-
-            var exception = await Assert.ThrowsAsync<JobManagementException>(async () =>
-                await _azureStorageJobQueueClient.GetJobByIdAsync(queueType, 1, false, CancellationToken.None));
-            Assert.Equal("Failed to get job reverse index entity by id 1, the job reverse index entity does not exist.", exception.Message);
-        }
-
-        #endregion
-
-        #region GetJobsByIds
-
-        [Fact]
-        public async Task GivenJobsEnqueue_WhenGetJobsByIds_ThenTheJobsShouldBeReturned()
-        {
-            await CleanStorage();
-
-            const byte queueType = (byte)TestQueueType.GivenJobsEnqueue_WhenGetJobsByIds_ThenTheJobsShouldBeReturned;
-
-<<<<<<< HEAD
-            // enqueue jobs
-            var jobInfos = (await _azureStorageJobQueueClient.EnqueueAsync(
-=======
+
+            Assert.Equal(JobStatus.Running, jobInfo2.Status);
+            Assert.Equal(jobInfo1.CreateDate, jobInfo2.CreateDate);
+            Assert.Equal(jobInfo1.HeartbeatDateTime, jobInfo2.HeartbeatDateTime);
+            Assert.Equal(jobInfo1.Version, jobInfo2.Version);
+
+            // the message is invisible
+            Assert.Null(await _azureStorageJobQueueClient.DequeueAsync(queueType, TestWorkerName, HeartbeatTimeoutSec, CancellationToken.None));
+        }
+
+        [Fact]
+        public async Task GivenFinishedJob_WhenEnqueueJobAgain_ThenTheExistingOneShouldBeReturned()
+        {
+            await CleanStorage();
+
+            const byte queueType = (byte)TestQueueType.GivenFinishedJob_WhenEnqueueJobAgain_ThenTheExistingOneShouldBeReturned;
+
             List<JobInfo>? jobInfos = (await _azureStorageJobQueueClient.EnqueueAsync(
->>>>>>> 67417d40
                 queueType,
                 new[] { "job1", "job2", "job3" },
                 null,
                 false,
                 false,
                 CancellationToken.None)).ToList();
+
             Assert.Equal(3, jobInfos.Count);
 
-<<<<<<< HEAD
-            var retrievedJobInfos = (await _azureStorageJobQueueClient.GetJobsByIdsAsync(
-=======
             JobInfo? jobInfo1 = await _azureStorageJobQueueClient.DequeueAsync(queueType, TestWorkerName, HeartbeatTimeoutSec, CancellationToken.None);
             JobInfo? jobInfo2 = await _azureStorageJobQueueClient.DequeueAsync(queueType, TestWorkerName, HeartbeatTimeoutSec, CancellationToken.None);
             JobInfo? jobInfo3 = await _azureStorageJobQueueClient.DequeueAsync(queueType, TestWorkerName, HeartbeatTimeoutSec, CancellationToken.None);
@@ -1398,20 +590,18 @@
             await _azureStorageJobQueueClient.CancelJobByIdAsync(queueType, jobInfo3.Id, CancellationToken.None);
 
             // Enqueue again, should return the existing one
-            List<long>? jobids = (await _azureStorageJobQueueClient.EnqueueAsync(
->>>>>>> 67417d40
-                queueType,
-                new[] { jobInfos[0].Id, jobInfos[2].Id },
-                false,
-<<<<<<< HEAD
-                CancellationToken.None)).ToList();
-=======
+            List<long> jobIds = (await _azureStorageJobQueueClient.EnqueueAsync(
+                queueType,
+                new[] { "job1", "job2", "job3" },
+                null,
+                false,
+                false,
                 CancellationToken.None)).Select(jobInfo => jobInfo.Id).ToList();
 
-            Assert.Equal(3, jobids.Count);
-            Assert.Contains(jobInfo1.Id, jobids);
-            Assert.Contains(jobInfo2.Id, jobids);
-            Assert.Contains(jobInfo3.Id, jobids);
+            Assert.Equal(3, jobIds.Count);
+            Assert.Contains(jobInfo1.Id, jobIds);
+            Assert.Contains(jobInfo2.Id, jobIds);
+            Assert.Contains(jobInfo3.Id, jobIds);
 
             JobInfo? newJobInfo1 =
                 await _azureStorageJobQueueClient.GetJobByIdAsync(queueType, jobInfo1.Id, false, CancellationToken.None);
@@ -1430,24 +620,16 @@
 
             // the message of job3 is visible again
             Assert.NotNull(await _azureStorageJobQueueClient.DequeueAsync(queueType, TestWorkerName, HeartbeatTimeoutSec, CancellationToken.None));
->>>>>>> 67417d40
-
-            Assert.Equal(2, retrievedJobInfos.Count);
-            var ids = new List<long> { retrievedJobInfos[0].Id, retrievedJobInfos[1].Id };
-            Assert.Contains(jobInfos[0].Id, ids);
-            Assert.Contains(jobInfos[2].Id, ids);
-        }
-
-        [Fact]
-        public async Task GivenNotExistJobId_WhenGetJobsByIds_ThenTheExceptionShouldBeThrown()
-        {
-            await CleanStorage();
-            const byte queueType = (byte)TestQueueType.GivenNotExistJobId_WhenGetJobsByIds_ThenTheExceptionShouldBeThrown;
-
-<<<<<<< HEAD
-            // enqueue jobs
-            var jobInfos = (await _azureStorageJobQueueClient.EnqueueAsync(
-=======
+
+            // the message of job1 and job2 are deleted, so there is only one message
+            Assert.Null(await _azureStorageJobQueueClient.DequeueAsync(queueType, TestWorkerName, HeartbeatTimeoutSec, CancellationToken.None));
+        }
+
+        [Fact]
+        public async Task GivenEnqueueFailed_WhenEnqueueJobAgain_ThenContinueToEnqueue()
+        {
+            await CleanStorage();
+
             const byte queueType = (byte)TestQueueType.GivenEnqueueFailed_WhenEnqueueJobAgain_ThenContinueToEnqueue;
 
             // insert job info entity and job lock entity for job1
@@ -1455,135 +637,229 @@
 
             // enqueue job1 again
             List<JobInfo>? jobInfos = (await _azureStorageJobQueueClient.EnqueueAsync(
->>>>>>> 67417d40
-                queueType,
-                new[] { "job1", "job2", "job3" },
-                null,
-                false,
-                false,
-                CancellationToken.None)).ToList();
-            Assert.Equal(3, jobInfos.Count);
-
-            var exception = await Assert.ThrowsAsync<JobManagementException>(async () =>
-                await _azureStorageJobQueueClient.GetJobsByIdsAsync(queueType, new[] { jobInfos[0].Id, 10, jobInfos[2].Id, 11 }, false, CancellationToken.None));
-            Assert.Contains("Failed to get jobs by ids", exception.Message);
-        }
-
-        #endregion
-
-<<<<<<< HEAD
-        #region GetJobByGroupId
-
-        [Fact]
-        public async Task GivenGroupJobs_WhenGetJobByGroupId_ThenTheCorrectJobsShouldBeReturned()
-        {
-=======
+                queueType,
+                new[] { "job1001", },
+                null,
+                false,
+                false,
+                CancellationToken.None)).ToList();
+
+            Assert.Single(jobInfos);
+            Assert.Equal(jobInfo.Id, jobInfos.First().Id);
+
+            Assert.Null(jobLockEntity[JobLockEntityProperties.JobMessageId]);
+            Assert.Null(jobLockEntity[JobLockEntityProperties.JobMessagePopReceipt]);
+
             await CheckJob(jobInfo, jobLockEntity);
             JobInfo? dequeuedJobInfo =
                 await _azureStorageJobQueueClient.DequeueAsync(jobInfo.QueueType, TestWorkerName, HeartbeatTimeoutSec, CancellationToken.None);
             Assert.Equal(jobInfo.Id, dequeuedJobInfo.Id);
->>>>>>> 67417d40
-            await CleanStorage();
-
-            const byte queueType = (byte)TestQueueType.GivenGroupJobs_WhenGetJobByGroupId_ThenTheCorrectJobsShouldBeReturned;
-
-            // enqueue jobs
+            await CleanStorage();
+
+            // insert job reverse index entity for job2
+            (jobInfo, jobLockEntity) = await EnqueueStepBySteps(1002, queueType, 2);
+
+            // enqueue job2 again
+            jobInfos = (await _azureStorageJobQueueClient.EnqueueAsync(
+                queueType,
+                new[] { "job1002" },
+                null,
+                false,
+                false,
+                CancellationToken.None)).ToList();
+
+            Assert.Single(jobInfos);
+            Assert.Equal(jobInfo.Id, jobInfos.First().Id);
+
+            Assert.Null(jobLockEntity[JobLockEntityProperties.JobMessageId]);
+            Assert.Null(jobLockEntity[JobLockEntityProperties.JobMessagePopReceipt]);
+
+            await CheckJob(jobInfo, jobLockEntity);
+            dequeuedJobInfo =
+                await _azureStorageJobQueueClient.DequeueAsync(jobInfo.QueueType, TestWorkerName, HeartbeatTimeoutSec, CancellationToken.None);
+            Assert.Equal(jobInfo.Id, dequeuedJobInfo.Id);
+            await CleanStorage();
+
+            // send message for job3
+            (jobInfo, jobLockEntity) = await EnqueueStepBySteps(1003, queueType, 3);
+
+            // enqueue job3 again
+            jobInfos = (await _azureStorageJobQueueClient.EnqueueAsync(
+                queueType,
+                new[] { "job1003" },
+                null,
+                false,
+                false,
+                CancellationToken.None)).ToList();
+
+            Assert.Single(jobInfos);
+            Assert.Equal(jobInfo.Id, jobInfos.First().Id);
+
+            Assert.Null(jobLockEntity[JobLockEntityProperties.JobMessageId]);
+            Assert.Null(jobLockEntity[JobLockEntityProperties.JobMessagePopReceipt]);
+
+            await CheckJob(jobInfo, jobLockEntity);
+
+            // the first message is invalid
+            var exception = await Assert.ThrowsAsync<JobManagementException>(async () =>
+                await _azureStorageJobQueueClient.DequeueAsync(jobInfo.QueueType, TestWorkerName, HeartbeatTimeoutSec, CancellationToken.None));
+            Assert.EndsWith("the message id is inconsistent with the one in the table entity.", exception.Message);
+
+            // the second message is valid
+            dequeuedJobInfo =
+                await _azureStorageJobQueueClient.DequeueAsync(jobInfo.QueueType, TestWorkerName, HeartbeatTimeoutSec, CancellationToken.None);
+            Assert.Equal(jobInfo.Id, dequeuedJobInfo.Id);
+        }
+
+        // Dequeue
+        [Fact]
+        public async Task GivenJobsEnqueue_WhenDequeue_ThenAllJobsShouldBeReturned()
+        {
+            await CleanStorage();
+
+            const byte queueType = (byte)TestQueueType.GivenJobsEnqueue_WhenDequeue_ThenAllJobsShouldBeReturned;
+
             await _azureStorageJobQueueClient.EnqueueAsync(
                 queueType,
-                new[] { "job1", "job2", "job3" },
-                1,
+                new[] { "job1" },
+                null,
                 false,
                 false,
                 CancellationToken.None);
             await _azureStorageJobQueueClient.EnqueueAsync(
                 queueType,
-                new[] { "job4", "job5" },
-                2,
+                new[] { "job2" },
+                null,
                 false,
                 false,
                 CancellationToken.None);
 
-            var retrievedJobInfos =
-                (await _azureStorageJobQueueClient.GetJobByGroupIdAsync(queueType, 2, true, CancellationToken.None))
-                .ToList();
-
-            Assert.Equal(2, retrievedJobInfos.Count);
-            var definitions = new List<string>
-                { retrievedJobInfos.First().Definition, retrievedJobInfos.Last().Definition };
-            Assert.Contains("job4", definitions);
-            Assert.Contains("job5", definitions);
-        }
-
-        [Fact]
-        public async Task GivenNoJobInGroup_WhenGetJobByGroupId_ThenNoJobShouldBeReturned()
-        {
-            await CleanStorage();
-
-<<<<<<< HEAD
-            const byte queueType =
-                (byte) TestQueueType.GivenNoJobInGroup_WhenGetJobByGroupId_ThenNoJobShouldBeReturned;
-=======
-            const byte queueType = (byte)TestQueueType.GivenJobsLargerThanTransactionLimitation_WhenEnqueue_ThenTheExceptionShouldBeThrown;
-
-            const int jobCnt = 51;
-            List<string>? definitions = new List<string>();
-            for (int i = 0; i < jobCnt; i++)
-            {
-                definitions.Add($"job{i}");
-            }
-
-            await Assert.ThrowsAsync<JobManagementException>(async () =>
-                await _azureStorageJobQueueClient.EnqueueAsync(
-                    queueType,
-                    definitions.ToArray(),
-                    null,
-                    false,
-                    false,
-                    CancellationToken.None));
-        }
->>>>>>> 67417d40
-
-            // enqueue jobs
+            List<string> definitions = new List<string>();
+            JobInfo jobInfo1 =
+                await _azureStorageJobQueueClient.DequeueAsync(queueType, TestWorkerName, HeartbeatTimeoutSec, CancellationToken.None);
+            definitions.Add(jobInfo1.Definition);
+            JobInfo jobInfo2 =
+                await _azureStorageJobQueueClient.DequeueAsync(queueType, TestWorkerName, HeartbeatTimeoutSec, CancellationToken.None);
+            definitions.Add(jobInfo2.Definition);
+            Assert.Null(
+                await _azureStorageJobQueueClient.DequeueAsync(queueType, TestWorkerName, HeartbeatTimeoutSec, CancellationToken.None));
+
+            Assert.Contains("job1", definitions);
+            Assert.Contains("job2", definitions);
+        }
+
+        [Fact]
+        public async Task GivenJobNotHeartbeat_WhenDequeue_ThenJobShouldBeReturnedAgain()
+        {
+            await CleanStorage();
+
+            const byte queueType = (byte)TestQueueType.GivenJobNotHeartbeat_WhenDequeue_ThenJobShouldBeReturnedAgain;
+
             await _azureStorageJobQueueClient.EnqueueAsync(
                 queueType,
-                new[] {"job1", "job2", "job3"},
-                1,
+                new[] { "job1" },
+                null,
                 false,
                 false,
                 CancellationToken.None);
 
-            var retrievedJobInfos =
-                (await _azureStorageJobQueueClient.GetJobByGroupIdAsync(queueType, 2, true, CancellationToken.None))
-                .ToList();
-
-            Assert.Empty(retrievedJobInfos);
-        }
-
-        [Fact]
-        public async Task GivenGroupJobs_WhenGetJobByGroupIdWithReturnDefinitionFalse_ThenTheDefinitionShouldNotBeReturned()
-        {
-            await CleanStorage();
-
-            const byte queueType = (byte)TestQueueType.GivenGroupJobs_WhenGetJobByGroupIdWithReturnDefinitionFalse_ThenTheDefinitionShouldNotBeReturned;
-
-<<<<<<< HEAD
-            // enqueue jobs
+            JobInfo jobInfo1 =
+                await _azureStorageJobQueueClient.DequeueAsync(queueType, TestWorkerName, HeartbeatTimeoutSec, CancellationToken.None);
+
+            // the heartbeatTimeoutSec is used as the message visibility timeout
+            await Task.Delay(TimeSpan.FromSeconds(HeartbeatTimeoutSec));
+
+            // without keeping alive, the job should be dequeued again
+            JobInfo jobInfo2 =
+                await _azureStorageJobQueueClient.DequeueAsync(queueType, TestWorkerName, HeartbeatTimeoutSec, CancellationToken.None);
+
+            Assert.Equal(jobInfo1.Id, jobInfo2.Id);
+            Assert.True(jobInfo1.Version < jobInfo2.Version);
+            Assert.Null(
+                await _azureStorageJobQueueClient.DequeueAsync(queueType, TestWorkerName, HeartbeatTimeoutSec, CancellationToken.None));
+        }
+
+        [Fact]
+        public async Task GivenJobKeepPutHeartbeat_WhenDequeue_ThenJobShouldNotBeReturned()
+        {
+            await CleanStorage();
+
+            const byte queueType = (byte)TestQueueType.GivenJobKeepPutHeartbeat_WhenDequeue_ThenJobShouldNotBeReturned;
+
+            List<JobInfo> jobs = (await _azureStorageJobQueueClient.EnqueueAsync(
+                queueType,
+                new[] { $"job1-{queueType}" },
+                null,
+                false,
+                false,
+                CancellationToken.None)).ToList();
+            Assert.Single(jobs);
+
+            JobInfo jobInfo1 =
+                await _azureStorageJobQueueClient.DequeueAsync(queueType, TestWorkerName, HeartbeatTimeoutSec, CancellationToken.None);
+
+            Assert.Equal(jobInfo1.Id, jobs.First().Id);
+
+            await Task.Delay(TimeSpan.FromSeconds(HeartbeatTimeoutSec));
+            bool cancelRequested = await _azureStorageJobQueueClient.KeepAliveJobAsync(jobInfo1, CancellationToken.None);
+            Assert.False(cancelRequested);
+
+            // after keeping alive, the job should not be returned
+            Assert.Null(
+                await _azureStorageJobQueueClient.DequeueAsync(queueType, TestWorkerName, HeartbeatTimeoutSec, CancellationToken.None));
+        }
+
+        [Fact]
+        public async Task GivenJobKeepPutHeartbeatWithResult_WhenDequeue_ThenJobWithResultShouldBeReturned()
+        {
+            await CleanStorage();
+
+            const byte queueType = (byte)TestQueueType
+                .GivenJobKeepPutHeartbeatWithResult_WhenDequeue_ThenJobWithResultShouldBeReturned;
+
             await _azureStorageJobQueueClient.EnqueueAsync(
-=======
+                queueType,
+                new[] { "job1" },
+                null,
+                false,
+                false,
+                CancellationToken.None);
+
+            JobInfo jobInfo1 =
+                await _azureStorageJobQueueClient.DequeueAsync(queueType, TestWorkerName, HeartbeatTimeoutSec, CancellationToken.None);
+            jobInfo1.QueueType = queueType;
+            jobInfo1.Result = "current-result";
+            await _azureStorageJobQueueClient.KeepAliveJobAsync(jobInfo1, CancellationToken.None);
+            await Task.Delay(TimeSpan.FromSeconds(HeartbeatTimeoutSec));
+            JobInfo jobInfo2 =
+                await _azureStorageJobQueueClient.DequeueAsync(queueType, TestWorkerName, HeartbeatTimeoutSec, CancellationToken.None);
+            Assert.Equal(jobInfo1.Result, jobInfo2.Result);
+        }
+
+        [Fact]
+        public async Task GivenEmptyQueue_WhenDequeue_ThenNoResultShouldBeReturned()
+        {
+            await CleanStorage();
+
+            const byte queueType = (byte)TestQueueType.GivenEmptyQueue_WhenDequeue_ThenNoResultShouldBeReturned;
+
+            Assert.Null(
+                await _azureStorageJobQueueClient.DequeueAsync(queueType, TestWorkerName, HeartbeatTimeoutSec, CancellationToken.None));
+        }
+
+        [Fact]
+        public async Task GivenJobsEnqueue_WhenDequeueConcurrently_ThenCorrectResultShouldBeReturned()
+        {
+            await CleanStorage();
+
+            const byte queueType = (byte)TestQueueType.GivenJobsEnqueue_WhenDequeueConcurrently_ThenCorrectResultShouldBeReturned;
+
             List<JobInfo>? jobInfos = (await _azureStorageJobQueueClient.EnqueueAsync(
->>>>>>> 67417d40
-                queueType,
-                new[] { "job1", "job2", "job3" },
-                1,
-                false,
-                false,
-<<<<<<< HEAD
-                CancellationToken.None);
-
-            var retrievedJobInfos =
-                (await _azureStorageJobQueueClient.GetJobByGroupIdAsync(queueType, 1, false, CancellationToken.None))
-                .ToList();
-=======
+                queueType,
+                new[] { "job1" },
+                null,
+                false,
+                false,
                 CancellationToken.None)).ToList();
 
             List<Task<JobInfo>>? tasks = new List<Task<JobInfo>>
@@ -1602,94 +878,99 @@
                 Assert.Null(result[1]);
                 Assert.Equal(jobInfos.First().Id, result[0].Id);
             }
->>>>>>> 67417d40
-
-            Assert.Equal(3, retrievedJobInfos.Count);
-
-            foreach (JobInfo jobInfo in retrievedJobInfos)
-            {
-                Assert.Null(jobInfo.Definition);
-            }
-        }
-
-<<<<<<< HEAD
-        #endregion
-=======
+
+            await _azureStorageJobQueueClient.EnqueueAsync(
+                queueType,
+                new[] { "job2", "job3" },
+                null,
+                false,
+                false,
+                CancellationToken.None);
+
+            tasks = new List<Task<JobInfo>>
+            {
+                _azureStorageJobQueueClient.DequeueAsync(queueType, TestWorkerName, HeartbeatTimeoutSec, CancellationToken.None),
+                _azureStorageJobQueueClient.DequeueAsync(queueType, TestWorkerName, HeartbeatTimeoutSec, CancellationToken.None),
+            };
+
             result = await Task.WhenAll(tasks);
             List<string>? definitions = new List<string> { result[0].Definition, result[1].Definition };
->>>>>>> 67417d40
-
-        #region KeepAliveJob
-
-        [Fact]
-        public async Task GivenJobWithResult_WhenKeepAlive_ThenTheResultShouldBeUpdated()
-        {
-            await CleanStorage();
-
-<<<<<<< HEAD
-            const byte queueType = (byte)TestQueueType
-                .GivenJobWithResult_WhenKeepAlive_ThenTheResultShouldBeUpdated;
-
-            await _azureStorageJobQueueClient.EnqueueAsync(
-=======
+
+            Assert.Contains("job2", definitions);
+            Assert.Contains("job3", definitions);
+        }
+
+        [Fact]
+        public async Task GivenFinishedJobs_WhenDequeue_ThenNoResultShouldBeReturned()
+        {
+            await CleanStorage();
+            const byte queueType = (byte)TestQueueType.GivenFinishedJobs_WhenDequeue_ThenNoResultShouldBeReturned;
+
             // enqueue jobs
             List<JobInfo>? jobInfos = (await _azureStorageJobQueueClient.EnqueueAsync(
->>>>>>> 67417d40
-                queueType,
-                new[] { "job1" },
-                null,
-                false,
-                false,
-                CancellationToken.None);
+                queueType,
+                new[] { "job1", "job2", "job3" },
+                null,
+                false,
+                false,
+                CancellationToken.None)).ToList();
+            Assert.Equal(3, jobInfos.Count);
 
             JobInfo? jobInfo =
                 await _azureStorageJobQueueClient.DequeueAsync(queueType, TestWorkerName, HeartbeatTimeoutSec, CancellationToken.None);
-            Assert.Empty(jobInfo.Result);
-            var jobLockEntity1 = (await _azureJobInfoTableClient.GetEntityAsync<TableEntity>(
-                AzureStorageKeyProvider.JobInfoPartitionKey(queueType, jobInfo.GroupId),
-                AzureStorageKeyProvider.JobLockRowKey(((AzureStorageJobInfo)jobInfo).JobIdentifier()),
-                cancellationToken: CancellationToken.None)).Value;
-
-            jobInfo.Result = "current-result";
-            Assert.False(await _azureStorageJobQueueClient.KeepAliveJobAsync(jobInfo, CancellationToken.None));
-
-            var retrievedJob = await _azureStorageJobQueueClient.GetJobByIdAsync(queueType, jobInfo.Id, true, CancellationToken.None);
-
-            Assert.Equal("current-result", retrievedJob.Result);
-            Assert.Equal(JobStatus.Running, retrievedJob.Status);
-            Assert.True(jobInfo.HeartbeatDateTime < retrievedJob.HeartbeatDateTime);
-
-            var jobLockEntity2 = (await _azureJobInfoTableClient.GetEntityAsync<TableEntity>(
-                AzureStorageKeyProvider.JobInfoPartitionKey(queueType, jobInfo.GroupId),
-                AzureStorageKeyProvider.JobLockRowKey(((AzureStorageJobInfo)jobInfo).JobIdentifier()),
-                cancellationToken: CancellationToken.None)).Value;
-
-            Assert.Equal(jobLockEntity1.GetString(JobLockEntityProperties.JobMessageId), jobLockEntity2.GetString(JobLockEntityProperties.JobMessageId));
-            Assert.NotEqual(jobLockEntity1.GetString(JobLockEntityProperties.JobMessagePopReceipt), jobLockEntity2.GetString(JobLockEntityProperties.JobMessagePopReceipt));
-        }
-
-        [Fact]
-        public async Task GivenRunningJobCancelled_WhenKeepAlive_ThenCancelRequestedShouldBeReturned()
-        {
-            await CleanStorage();
-
-<<<<<<< HEAD
-            const byte queueType = (byte)TestQueueType
-                .GivenRunningJobCancelled_WhenKeepAlive_ThenCancelRequestedShouldBeReturned;
-
-            await _azureStorageJobQueueClient.EnqueueAsync(
-=======
+            jobInfo.Status = JobStatus.Completed;
+
+            var jobInfoEntity = ((AzureStorageJobInfo)jobInfo).ToTableEntity();
+            await _azureJobInfoTableClient.UpdateEntityAsync(jobInfoEntity, ETag.All, cancellationToken: CancellationToken.None);
+
+            jobInfo =
+                await _azureStorageJobQueueClient.DequeueAsync(queueType, TestWorkerName, HeartbeatTimeoutSec, CancellationToken.None);
+            jobInfo.Status = JobStatus.Failed;
+
+            jobInfoEntity = ((AzureStorageJobInfo)jobInfo).ToTableEntity();
+            await _azureJobInfoTableClient.UpdateEntityAsync(jobInfoEntity, ETag.All, cancellationToken: CancellationToken.None);
+
+            jobInfo =
+                await _azureStorageJobQueueClient.DequeueAsync(queueType, TestWorkerName, HeartbeatTimeoutSec, CancellationToken.None);
+            jobInfo.Status = JobStatus.Cancelled;
+
+            jobInfoEntity = ((AzureStorageJobInfo)jobInfo).ToTableEntity();
+            await _azureJobInfoTableClient.UpdateEntityAsync(jobInfoEntity, ETag.All, cancellationToken: CancellationToken.None);
+
+            await Task.Delay(TimeSpan.FromSeconds(HeartbeatTimeoutSec));
+
+            var exception = await Assert.ThrowsAsync<JobManagementException>(async () =>
+                await _azureStorageJobQueueClient.DequeueAsync(jobInfo.QueueType, TestWorkerName, HeartbeatTimeoutSec, CancellationToken.None));
+            Assert.EndsWith("the job status is Completed.", exception.Message);
+
+            exception = await Assert.ThrowsAsync<JobManagementException>(async () =>
+                await _azureStorageJobQueueClient.DequeueAsync(jobInfo.QueueType, TestWorkerName, HeartbeatTimeoutSec, CancellationToken.None));
+            Assert.EndsWith("the job status is Failed.", exception.Message);
+
+            exception = await Assert.ThrowsAsync<JobManagementException>(async () =>
+                await _azureStorageJobQueueClient.DequeueAsync(jobInfo.QueueType, TestWorkerName, HeartbeatTimeoutSec, CancellationToken.None));
+            Assert.EndsWith("the job status is Cancelled.", exception.Message);
+
+            await Task.Delay(TimeSpan.FromSeconds(HeartbeatTimeoutSec));
+
+            // the message is deleted
+            Assert.Null(
+                await _azureStorageJobQueueClient.DequeueAsync(queueType, TestWorkerName, HeartbeatTimeoutSec, CancellationToken.None));
+        }
+
+        [Fact]
+        public async Task GivenJobCancelRequested_WhenDequeue_ThenTheJobShouldBeReturned()
+        {
+            await CleanStorage();
+            const byte queueType = (byte)TestQueueType.GivenJobCancelRequested_WhenDequeue_ThenTheJobShouldBeReturned;
+
             // enqueue jobs
             List<JobInfo>? jobInfos = (await _azureStorageJobQueueClient.EnqueueAsync(
->>>>>>> 67417d40
                 queueType,
                 new[] { "job1" },
                 null,
                 false,
                 false,
-<<<<<<< HEAD
-                CancellationToken.None);
-=======
                 CancellationToken.None)).ToList();
             Assert.Single(jobInfos);
 
@@ -1702,34 +983,371 @@
             Assert.Equal(JobStatus.Running, jobInfo.Status);
             Assert.True(jobInfo.CancelRequested);
             await Task.Delay(TimeSpan.FromSeconds(HeartbeatTimeoutSec));
->>>>>>> 67417d40
-
-            var jobInfo1 =
-                await _azureStorageJobQueueClient.DequeueAsync(queueType, TestWorkerName, HeartbeatTimeoutSec, CancellationToken.None);
-<<<<<<< HEAD
+
+            // re-dequeue again
+            jobInfo =
+                await _azureStorageJobQueueClient.DequeueAsync(queueType, TestWorkerName, HeartbeatTimeoutSec, CancellationToken.None);
+            Assert.NotNull(jobInfo);
+            Assert.Equal(jobInfos.First().Id, jobInfo.Id);
+            Assert.Equal(JobStatus.Running, jobInfo.Status);
+            Assert.True(jobInfo.CancelRequested);
+        }
+
+        [Fact]
+        public async Task GivenNullMessageInTable_WhenDequeue_ThenTheMessageWillBeSkipped()
+        {
+            await CleanStorage();
+            const byte queueType = (byte)TestQueueType.GivenNullMessageInTable_WhenDequeue_ThenTheMessageWillBeSkipped;
+
+            _ = await EnqueueStepBySteps(1, queueType, 3);
+
+            JobInfo? jobInfo = await _azureStorageJobQueueClient.DequeueAsync(queueType, TestWorkerName, HeartbeatTimeoutSec, CancellationToken.None);
+            Assert.Null(jobInfo);
+        }
+
+        [Fact]
+        public async Task GivenInvalidMessage_WhenDequeue_ThenTheExceptionShouldBeThrown()
+        {
+            await CleanStorage();
+            const byte queueType = (byte)TestQueueType.GivenInvalidMessage_WhenDequeue_ThenTheExceptionShouldBeThrown;
+
+            await _azureJobMessageQueueClient.SendMessageAsync("invalid message", CancellationToken.None);
+
+            var exception = await Assert.ThrowsAsync<JobManagementException>(async () =>
+                await _azureStorageJobQueueClient.DequeueAsync(queueType, TestWorkerName, HeartbeatTimeoutSec, CancellationToken.None));
+            Assert.Contains("failed to deserialize message", exception.Message);
+        }
+
+        [Fact]
+        public async Task GivenMessageWithoutTableEntity_WhenDequeue_ThenTheExceptionShouldBeThrown()
+        {
+            await CleanStorage();
+            const byte queueType = (byte)TestQueueType.GivenMessageWithoutTableEntity_WhenDequeue_ThenTheExceptionShouldBeThrown;
+
+            await _azureJobMessageQueueClient.SendMessageAsync(new JobMessage(AzureStorageKeyProvider.JobInfoPartitionKey(0, 0), AzureStorageKeyProvider.JobInfoRowKey(0, 1), AzureStorageKeyProvider.JobLockRowKey("hash")).ToString(), CancellationToken.None);
+
+            var exception = await Assert.ThrowsAsync<JobManagementException>(async () =>
+                await _azureStorageJobQueueClient.DequeueAsync(queueType, TestWorkerName, HeartbeatTimeoutSec, CancellationToken.None));
+            Assert.Contains("failed to acquire job entity from table for message", exception.Message);
+        }
+
+        [Fact]
+        public async Task GivenMessageInconsistentWithTableEntity_WhenDequeue_ThenTheExceptionShouldBeThrown()
+        {
+            await CleanStorage();
+            const byte queueType = (byte)TestQueueType.GivenMessageInconsistentWithTableEntity_WhenDequeue_ThenTheExceptionShouldBeThrown;
+
+            // enqueue fails at first time, send the message while fail to update job lock entity
+            _ = await EnqueueStepBySteps(1, queueType, 3);
+
+            // re-enqueue
+            List<JobInfo> jobInfos = (await _azureStorageJobQueueClient.EnqueueAsync(
+                queueType,
+                new[] { "job1" },
+                null,
+                false,
+                false,
+                CancellationToken.None)).ToList();
+            Assert.Single(jobInfos);
+
+            var exception = await Assert.ThrowsAsync<JobManagementException>(async () =>
+                await _azureStorageJobQueueClient.DequeueAsync(queueType, TestWorkerName, HeartbeatTimeoutSec, CancellationToken.None));
+            Assert.Contains("the message id is inconsistent with the one in the table entity.", exception.Message);
+
+            JobInfo jobInfo =
+                await _azureStorageJobQueueClient.DequeueAsync(queueType, TestWorkerName, HeartbeatTimeoutSec, CancellationToken.None);
+            Assert.Equal(jobInfos.First().Definition, jobInfo.Definition);
+        }
+
+        // GetJobById
+        [Fact]
+        public async Task GivenJobId_WhenGetJobById_ThenTheJobShouldBeReturned()
+        {
+            await CleanStorage();
+            const byte queueType = (byte)TestQueueType.GivenJobId_WhenGetJobById_ThenTheJobShouldBeReturned;
+
+            // enqueue jobs
+            List<JobInfo>? jobInfos = (await _azureStorageJobQueueClient.EnqueueAsync(
+                queueType,
+                new[] { "job1" },
+                null,
+                false,
+                false,
+                CancellationToken.None)).ToList();
+            Assert.Single(jobInfos);
+
+            JobInfo? jobInfo1 =
+                await _azureStorageJobQueueClient.GetJobByIdAsync(queueType, jobInfos.First().Id, true, CancellationToken.None);
+            Assert.Equal("job1", jobInfo1.Definition);
+            Assert.Equal(jobInfos.First().Id, jobInfo1.Id);
+        }
+
+        [Fact]
+        public async Task GivenJobsEnqueue_WhenGetJobWithReturnDefinitionFalse_ThenTheDefinitionShouldNotBeReturned()
+        {
+            await CleanStorage();
+            const byte queueType = (byte)TestQueueType.GivenJobsEnqueue_WhenGetJobWithReturnDefinitionFalse_ThenTheDefinitionShouldNotBeReturned;
+
+            // enqueue jobs
+            List<JobInfo> jobInfos = (await _azureStorageJobQueueClient.EnqueueAsync(
+                queueType,
+                new[] { "job1" },
+                null,
+                false,
+                false,
+                CancellationToken.None)).ToList();
+            Assert.Single(jobInfos);
+
+            JobInfo jobInfo1 =
+                await _azureStorageJobQueueClient.GetJobByIdAsync(queueType, jobInfos.First().Id, false, CancellationToken.None);
+            Assert.Equal(jobInfos.First().Id, jobInfo1.Id);
+            Assert.Null(jobInfo1.Definition);
+        }
+
+        [Fact]
+        public async Task GivenJobId_WhenGetJobByIdConcurrently_ThenTheJobShouldBeReturned()
+        {
+            await CleanStorage();
+            const byte queueType = (byte)TestQueueType.GivenJobId_WhenGetJobByIdConcurrently_ThenTheJobShouldBeReturned;
+
+            // enqueue jobs
+            List<JobInfo> jobInfos = (await _azureStorageJobQueueClient.EnqueueAsync(
+                queueType,
+                new[] { "job1" },
+                null,
+                false,
+                false,
+                CancellationToken.None)).ToList();
+            Assert.Single(jobInfos);
+
+            Task<JobInfo> task1 = _azureStorageJobQueueClient.GetJobByIdAsync(queueType, jobInfos.First().Id, true, CancellationToken.None);
+            Task<JobInfo> task2 = _azureStorageJobQueueClient.GetJobByIdAsync(queueType, jobInfos.First().Id, true, CancellationToken.None);
+            await Task.WhenAll(task1, task2);
+
+            JobInfo job1 = task1.Result;
+            JobInfo job2 = task2.Result;
+
+            Assert.Equal(jobInfos.First().Id, job1.Id);
+            Assert.Equal(job1.Id, job2.Id);
+            Assert.Equal("job1", job1.Definition);
+            Assert.Equal("job1", job2.Definition);
+        }
+
+        [Fact]
+        public async Task GivenNotExistJobId_WhenGetJobById_ThenTheExceptionShouldBeThrown()
+        {
+            await CleanStorage();
+            const byte queueType = (byte)TestQueueType.GivenNotExistJobId_WhenGetJobById_ThenTheExceptionShouldBeThrown;
+
+            var exception = await Assert.ThrowsAsync<JobManagementException>(async () =>
+                await _azureStorageJobQueueClient.GetJobByIdAsync(queueType, 1, false, CancellationToken.None));
+            Assert.Equal("Failed to get job reverse index entity by id 1, the job reverse index entity does not exist.", exception.Message);
+        }
+
+        // GetJobsByIds
+        [Fact]
+        public async Task GivenJobsEnqueue_WhenGetJobsByIds_ThenTheJobsShouldBeReturned()
+        {
+            await CleanStorage();
+
+            const byte queueType = (byte)TestQueueType.GivenJobsEnqueue_WhenGetJobsByIds_ThenTheJobsShouldBeReturned;
+
+            // enqueue jobs
+            List<JobInfo>? jobInfos = (await _azureStorageJobQueueClient.EnqueueAsync(
+                queueType,
+                new[] { "job1", "job2", "job3" },
+                null,
+                false,
+                false,
+                CancellationToken.None)).ToList();
+            Assert.Equal(3, jobInfos.Count);
+
+            List<JobInfo>? retrievedJobInfos = (await _azureStorageJobQueueClient.GetJobsByIdsAsync(
+                queueType,
+                new[] { jobInfos[0].Id, jobInfos[2].Id },
+                false,
+                CancellationToken.None)).ToList();
+
+            Assert.Equal(2, retrievedJobInfos.Count);
+            List<long>? ids = new List<long> { retrievedJobInfos[0].Id, retrievedJobInfos[1].Id };
+            Assert.Contains(jobInfos[0].Id, ids);
+            Assert.Contains(jobInfos[2].Id, ids);
+        }
+
+        [Fact]
+        public async Task GivenNotExistJobId_WhenGetJobsByIds_ThenTheExceptionShouldBeThrown()
+        {
+            await CleanStorage();
+            const byte queueType = (byte)TestQueueType.GivenNotExistJobId_WhenGetJobsByIds_ThenTheExceptionShouldBeThrown;
+
+            // enqueue jobs
+            List<JobInfo> jobInfos = (await _azureStorageJobQueueClient.EnqueueAsync(
+                queueType,
+                new[] { "job1", "job2", "job3" },
+                null,
+                false,
+                false,
+                CancellationToken.None)).ToList();
+            Assert.Equal(3, jobInfos.Count);
+
+            var exception = await Assert.ThrowsAsync<JobManagementException>(async () =>
+                await _azureStorageJobQueueClient.GetJobsByIdsAsync(queueType, new[] { jobInfos[0].Id, 10, jobInfos[2].Id, 11 }, false, CancellationToken.None));
+            Assert.Contains("Failed to get jobs by ids", exception.Message);
+        }
+
+        // GetJobByGroupId
+        [Fact]
+        public async Task GivenGroupJobs_WhenGetJobByGroupId_ThenTheCorrectJobsShouldBeReturned()
+        {
+            await CleanStorage();
+
+            const byte queueType = (byte)TestQueueType.GivenGroupJobs_WhenGetJobByGroupId_ThenTheCorrectJobsShouldBeReturned;
+
+            // enqueue jobs
+            await _azureStorageJobQueueClient.EnqueueAsync(
+                queueType,
+                new[] { "job1", "job2", "job3" },
+                1,
+                false,
+                false,
+                CancellationToken.None);
+            await _azureStorageJobQueueClient.EnqueueAsync(
+                queueType,
+                new[] { "job4", "job5" },
+                2,
+                false,
+                false,
+                CancellationToken.None);
+
+            List<JobInfo>? retrievedJobInfos =
+                (await _azureStorageJobQueueClient.GetJobByGroupIdAsync(queueType, 2, true, CancellationToken.None))
+                .ToList();
+
+            Assert.Equal(2, retrievedJobInfos.Count);
+            List<string>? definitions = new List<string>
+                { retrievedJobInfos.First().Definition, retrievedJobInfos.Last().Definition };
+            Assert.Contains("job4", definitions);
+            Assert.Contains("job5", definitions);
+        }
+
+        [Fact]
+        public async Task GivenNoJobInGroup_WhenGetJobByGroupId_ThenNoJobShouldBeReturned()
+        {
+            await CleanStorage();
+
+            const byte queueType =
+                (byte)TestQueueType.GivenNoJobInGroup_WhenGetJobByGroupId_ThenNoJobShouldBeReturned;
+
+            // enqueue jobs
+            await _azureStorageJobQueueClient.EnqueueAsync(
+                queueType,
+                new[] { "job1", "job2", "job3" },
+                1,
+                false,
+                false,
+                CancellationToken.None);
+
+            List<JobInfo> retrievedJobInfos =
+                (await _azureStorageJobQueueClient.GetJobByGroupIdAsync(queueType, 2, true, CancellationToken.None))
+                .ToList();
+
+            Assert.Empty(retrievedJobInfos);
+        }
+
+        [Fact]
+        public async Task GivenGroupJobs_WhenGetJobByGroupIdWithReturnDefinitionFalse_ThenTheDefinitionShouldNotBeReturned()
+        {
+            await CleanStorage();
+
+            const byte queueType = (byte)TestQueueType.GivenGroupJobs_WhenGetJobByGroupIdWithReturnDefinitionFalse_ThenTheDefinitionShouldNotBeReturned;
+
+            // enqueue jobs
+            await _azureStorageJobQueueClient.EnqueueAsync(
+                queueType,
+                new[] { "job1", "job2", "job3" },
+                1,
+                false,
+                false,
+                CancellationToken.None);
+
+            List<JobInfo> retrievedJobInfos =
+                (await _azureStorageJobQueueClient.GetJobByGroupIdAsync(queueType, 1, false, CancellationToken.None))
+                .ToList();
+
+            Assert.Equal(3, retrievedJobInfos.Count);
+
+            foreach (JobInfo jobInfo in retrievedJobInfos)
+            {
+                Assert.Null(jobInfo.Definition);
+            }
+        }
+
+        // KeepAliveJob
+        [Fact]
+        public async Task GivenJobWithResult_WhenKeepAlive_ThenTheResultShouldBeUpdated()
+        {
+            await CleanStorage();
+
+            const byte queueType = (byte)TestQueueType
+                .GivenJobWithResult_WhenKeepAlive_ThenTheResultShouldBeUpdated;
+
+            await _azureStorageJobQueueClient.EnqueueAsync(
+                queueType,
+                new[] { "job1" },
+                null,
+                false,
+                false,
+                CancellationToken.None);
+
+            JobInfo jobInfo =
+                await _azureStorageJobQueueClient.DequeueAsync(queueType, TestWorkerName, HeartbeatTimeoutSec, CancellationToken.None);
+            Assert.Empty(jobInfo.Result);
+            TableEntity? jobLockEntity1 = (await _azureJobInfoTableClient.GetEntityAsync<TableEntity>(
+                AzureStorageKeyProvider.JobInfoPartitionKey(queueType, jobInfo.GroupId),
+                AzureStorageKeyProvider.JobLockRowKey(((AzureStorageJobInfo)jobInfo).JobIdentifier()),
+                cancellationToken: CancellationToken.None)).Value;
+
+            jobInfo.Result = "current-result";
+            Assert.False(await _azureStorageJobQueueClient.KeepAliveJobAsync(jobInfo, CancellationToken.None));
+
+            JobInfo retrievedJob = await _azureStorageJobQueueClient.GetJobByIdAsync(queueType, jobInfo.Id, true, CancellationToken.None);
+
+            Assert.Equal("current-result", retrievedJob.Result);
+            Assert.Equal(JobStatus.Running, retrievedJob.Status);
+            Assert.True(jobInfo.HeartbeatDateTime < retrievedJob.HeartbeatDateTime);
+
+            TableEntity? jobLockEntity2 = (await _azureJobInfoTableClient.GetEntityAsync<TableEntity>(
+                AzureStorageKeyProvider.JobInfoPartitionKey(queueType, jobInfo.GroupId),
+                AzureStorageKeyProvider.JobLockRowKey(((AzureStorageJobInfo)jobInfo).JobIdentifier()),
+                cancellationToken: CancellationToken.None)).Value;
+
+            Assert.Equal(jobLockEntity1.GetString(JobLockEntityProperties.JobMessageId), jobLockEntity2.GetString(JobLockEntityProperties.JobMessageId));
+            Assert.NotEqual(jobLockEntity1.GetString(JobLockEntityProperties.JobMessagePopReceipt), jobLockEntity2.GetString(JobLockEntityProperties.JobMessagePopReceipt));
+        }
+
+        [Fact]
+        public async Task GivenRunningJobCancelled_WhenKeepAlive_ThenCancelRequestedShouldBeReturned()
+        {
+            await CleanStorage();
+
+            const byte queueType = (byte)TestQueueType
+                .GivenRunningJobCancelled_WhenKeepAlive_ThenCancelRequestedShouldBeReturned;
+
+            await _azureStorageJobQueueClient.EnqueueAsync(
+                queueType,
+                new[] { "job1" },
+                null,
+                false,
+                false,
+                CancellationToken.None);
+
+            JobInfo jobInfo1 =
+                await _azureStorageJobQueueClient.DequeueAsync(queueType, TestWorkerName, HeartbeatTimeoutSec, CancellationToken.None);
             jobInfo1.QueueType = queueType;
             jobInfo1.Result = "current-result";
             Assert.False(await _azureStorageJobQueueClient.KeepAliveJobAsync(jobInfo1, CancellationToken.None));
             await _azureStorageJobQueueClient.CancelJobByGroupIdAsync(queueType, jobInfo1.GroupId, CancellationToken.None);
             Assert.True(await _azureStorageJobQueueClient.KeepAliveJobAsync(jobInfo1, CancellationToken.None));
-=======
-            Assert.NotNull(jobInfo);
-            Assert.Equal(jobInfos.First().Id, jobInfo.Id);
-            Assert.Equal(JobStatus.Running, jobInfo.Status);
-            Assert.True(jobInfo.CancelRequested);
-        }
-
-        [Fact]
-        public async Task GivenNullMessageInTable_WhenDequeue_ThenTheMessageWillBeSkipped()
-        {
-            await CleanStorage();
-            const byte queueType = (byte)TestQueueType.GivenNullMessageInTable_WhenDequeue_ThenTheMessageWillBeSkipped;
-
-            _ = await EnqueueStepBySteps(1, queueType, 3);
-
-            JobInfo? jobInfo = await _azureStorageJobQueueClient.DequeueAsync(queueType, TestWorkerName, HeartbeatTimeoutSec, CancellationToken.None);
-            Assert.Null(jobInfo);
->>>>>>> 67417d40
         }
 
         [Fact]
@@ -1740,11 +1358,7 @@
                 (byte)TestQueueType.GivenRunningJob_WhenKeepAliveFailed_ThenTheJobShouldBeDequeuedAgain;
 
             // enqueue jobs
-<<<<<<< HEAD
             _ = (await _azureStorageJobQueueClient.EnqueueAsync(
-=======
-            List<JobInfo>? jobInfos = (await _azureStorageJobQueueClient.EnqueueAsync(
->>>>>>> 67417d40
                 queueType,
                 new[] { "job1" },
                 1,
@@ -1752,23 +1366,11 @@
                 false,
                 CancellationToken.None)).ToList();
 
-<<<<<<< HEAD
-            var jobInfo1 = await _azureStorageJobQueueClient.DequeueAsync(queueType, TestWorkerName, HeartbeatTimeoutSec, CancellationToken.None);
+            JobInfo jobInfo1 = await _azureStorageJobQueueClient.DequeueAsync(queueType, TestWorkerName, HeartbeatTimeoutSec, CancellationToken.None);
 
             var jobInfoEntity = ((AzureStorageJobInfo)jobInfo1).ToTableEntity();
-=======
-            JobInfo? jobInfo1 =
-                await _azureStorageJobQueueClient.GetJobByIdAsync(queueType, jobInfos.First().Id, true, CancellationToken.None);
-            Assert.Equal("job1", jobInfo1.Definition);
-
-            JobInfo? jobInfo2 =
-                await _azureStorageJobQueueClient.GetJobByIdAsync(queueType, jobInfos.First().Id, false, CancellationToken.None);
-            Assert.Equal(jobInfos.First().Id, jobInfo2.Id);
-            Assert.Null(jobInfo2.Definition);
-        }
->>>>>>> 67417d40
-
-            var jobLockEntity = (await _azureJobInfoTableClient.GetEntityAsync<TableEntity>(
+
+            TableEntity? jobLockEntity = (await _azureJobInfoTableClient.GetEntityAsync<TableEntity>(
                 jobInfoEntity.PartitionKey,
                 AzureStorageKeyProvider.JobLockRowKey(((AzureStorageJobInfo)jobInfo1).JobIdentifier()),
                 cancellationToken: CancellationToken.None)).Value;
@@ -1780,7 +1382,6 @@
                 visibilityTimeout: TimeSpan.FromSeconds((long)jobInfoEntity[JobInfoEntityProperties.HeartbeatTimeoutSec]),
                 cancellationToken: CancellationToken.None);
 
-<<<<<<< HEAD
             // keep alive should throw exception
             var exception = await Assert.ThrowsAsync<JobNotExistException>(async () => await _azureStorageJobQueueClient.KeepAliveJobAsync(jobInfo1, CancellationToken.None));
             Assert.Contains("the job message with the specified pop receipt is not found", exception.Message);
@@ -1795,7 +1396,7 @@
             Assert.Contains("the job message with the specified pop receipt is not found", exception.Message);
 
             // re-dequeue
-            var jobInfo2 = await _azureStorageJobQueueClient.DequeueAsync(queueType, TestWorkerName, HeartbeatTimeoutSec, CancellationToken.None);
+            JobInfo jobInfo2 = await _azureStorageJobQueueClient.DequeueAsync(queueType, TestWorkerName, HeartbeatTimeoutSec, CancellationToken.None);
             Assert.NotNull(jobInfo2);
             Assert.Equal(jobInfo1.Id, jobInfo2.Id);
 
@@ -1804,7 +1405,7 @@
             Assert.Equal($"Job {jobInfo1.Id} precondition failed, version does not match.", exception.Message);
 
             // keep alive successfully for jobInfo2
-            var shouldCancel = await _azureStorageJobQueueClient.KeepAliveJobAsync(jobInfo2, CancellationToken.None);
+            bool shouldCancel = await _azureStorageJobQueueClient.KeepAliveJobAsync(jobInfo2, CancellationToken.None);
             Assert.False(shouldCancel);
 
             // complete jobInfo1 should throw JobNotExistException
@@ -1814,34 +1415,9 @@
             // complete jobInfo2 successfully
             jobInfo2.Status = JobStatus.Completed;
             await _azureStorageJobQueueClient.CompleteJobAsync(jobInfo2, false, CancellationToken.None);
-=======
-            // enqueue jobs
-            List<JobInfo>? jobInfos = (await _azureStorageJobQueueClient.EnqueueAsync(
-                queueType,
-                new[] { "job1", "job2", "job3" },
-                null,
-                false,
-                false,
-                CancellationToken.None)).ToList();
-            Assert.Equal(3, jobInfos.Count);
-
-            List<JobInfo>? retrievedJobInfos = (await _azureStorageJobQueueClient.GetJobsByIdsAsync(
-                queueType,
-                new[] { jobInfos[0].Id, jobInfos[2].Id },
-                false,
-                CancellationToken.None)).ToList();
-
-            Assert.Equal(2, retrievedJobInfos.Count);
-            List<long>? ids = new List<long> { retrievedJobInfos[0].Id, retrievedJobInfos[1].Id };
-            Assert.Contains(jobInfos[0].Id, ids);
-            Assert.Contains(jobInfos[2].Id, ids);
->>>>>>> 67417d40
-        }
-
-        #endregion
-
-        #region CancelJobByGroupId
-
+        }
+
+        // CancelJobByGroupId
         [Fact]
         public async Task GivenGroupJobs_WhenCancelJobByGroupId_ThenAllJobsShouldBeCancelled()
         {
@@ -1866,7 +1442,6 @@
                 false,
                 CancellationToken.None)).ToList();
 
-<<<<<<< HEAD
             await _azureStorageJobQueueClient.CancelJobByGroupIdAsync(queueType, 1, CancellationToken.None);
 
             foreach (JobInfo jobInfo in jobGroup2)
@@ -1882,17 +1457,6 @@
                 Assert.True(retrievedJob.CancelRequested);
                 Assert.Equal(JobStatus.Cancelled, retrievedJob.Status);
             }
-=======
-            List<JobInfo>? retrievedJobInfos =
-                (await _azureStorageJobQueueClient.GetJobByGroupIdAsync(queueType, 2, true, CancellationToken.None))
-                .ToList();
-
-            Assert.Equal(2, retrievedJobInfos.Count);
-            List<string>? definitions = new List<string>
-                { retrievedJobInfos.First().Definition, retrievedJobInfos.Last().Definition };
-            Assert.Contains("job4", definitions);
-            Assert.Contains("job5", definitions);
->>>>>>> 67417d40
         }
 
         [Fact]
@@ -1960,10 +1524,7 @@
             Assert.Null(exception);
         }
 
-        #endregion
-
-        #region CancelJobById
-
+        // CancelJobById
         [Fact]
         public async Task GivenGroupJobs_WhenCancelJobById_ThenOnlySingleJobShouldBeCancelled()
         {
@@ -1981,9 +1542,9 @@
                 CancellationToken.None);
 
             // get the job id of first message
-            var firstMessage = JobMessage.Parse((await _azureJobMessageQueueClient.PeekMessageAsync(CancellationToken.None)).Value.Body.ToString());
+            JobMessage? firstMessage = JobMessage.Parse((await _azureJobMessageQueueClient.PeekMessageAsync(CancellationToken.None)).Value.Body.ToString());
             Assert.NotNull(firstMessage);
-            var jobInfoEntity = (await _azureJobInfoTableClient.GetEntityAsync<TableEntity>(
+            TableEntity? jobInfoEntity = (await _azureJobInfoTableClient.GetEntityAsync<TableEntity>(
                 firstMessage?.PartitionKey,
                 firstMessage?.RowKey,
                 cancellationToken: CancellationToken.None)).Value;
@@ -1998,10 +1559,10 @@
                 await _azureStorageJobQueueClient.DequeueAsync(queueType, TestWorkerName, HeartbeatTimeoutSec, CancellationToken.None));
             Assert.EndsWith("the job status is Cancelled.", exception.Message);
 
-            var jobInfo2 =
-                await _azureStorageJobQueueClient.DequeueAsync(queueType, TestWorkerName, HeartbeatTimeoutSec, CancellationToken.None);
-
-            var jobInfo3 =
+            JobInfo jobInfo2 =
+                await _azureStorageJobQueueClient.DequeueAsync(queueType, TestWorkerName, HeartbeatTimeoutSec, CancellationToken.None);
+
+            JobInfo jobInfo3 =
                 await _azureStorageJobQueueClient.DequeueAsync(queueType, TestWorkerName, HeartbeatTimeoutSec, CancellationToken.None);
 
             Assert.False(jobInfo2.CancelRequested);
@@ -2068,10 +1629,7 @@
             Assert.Equal("Failed to get job reverse index entity by id 1, the job reverse index entity does not exist.", exception.Message);
         }
 
-        #endregion
-
-        #region CompleteJob
-
+        // CompleteJob
         [Fact]
         public async Task GivenGroupJobs_WhenCompleteJob_ThenJobsShouldBeCompleted()
         {
@@ -2087,25 +1645,20 @@
                 false,
                 CancellationToken.None);
 
-<<<<<<< HEAD
-            var jobInfo1 =
-                await _azureStorageJobQueueClient.DequeueAsync(queueType, TestWorkerName, HeartbeatTimeoutSec, CancellationToken.None);
-            var jobInfo2 =
-                await _azureStorageJobQueueClient.DequeueAsync(queueType, TestWorkerName, HeartbeatTimeoutSec, CancellationToken.None);
-=======
-            JobInfo? jobInfo1 = await _azureStorageJobQueueClient.DequeueAsync(queueType, TestWorkerName, HeartbeatTimeoutSec, CancellationToken.None);
->>>>>>> 67417d40
+            JobInfo jobInfo1 =
+                await _azureStorageJobQueueClient.DequeueAsync(queueType, TestWorkerName, HeartbeatTimeoutSec, CancellationToken.None);
+            JobInfo jobInfo2 =
+                await _azureStorageJobQueueClient.DequeueAsync(queueType, TestWorkerName, HeartbeatTimeoutSec, CancellationToken.None);
 
             Assert.Equal(JobStatus.Running, jobInfo1.Status);
             jobInfo1.Status = JobStatus.Failed;
             jobInfo1.Result = "Failed for critical error";
             await _azureStorageJobQueueClient.CompleteJobAsync(jobInfo1, false, CancellationToken.None);
-            var jobInfo =
+            JobInfo jobInfo =
                 await _azureStorageJobQueueClient.GetJobByIdAsync(queueType, jobInfo1.Id, false, CancellationToken.None);
             Assert.Equal(JobStatus.Failed, jobInfo.Status);
             Assert.Equal(jobInfo1.Result, jobInfo.Result);
 
-<<<<<<< HEAD
             jobInfo2.Status = JobStatus.Completed;
             jobInfo2.Result = "Completed";
             await _azureStorageJobQueueClient.CompleteJobAsync(jobInfo2, false, CancellationToken.None);
@@ -2113,12 +1666,6 @@
             Assert.Equal(JobStatus.Completed, jobInfo.Status);
             Assert.Equal(jobInfo2.Result, jobInfo.Result);
         }
-=======
-            TableEntity? jobLockEntity = (await _azureJobInfoTableClient.GetEntityAsync<TableEntity>(
-                jobInfoEntity.PartitionKey,
-                AzureStorageKeyProvider.JobLockRowKey(((FhirToDataLakeAzureStorageJobInfo)jobInfo1).JobIdentifier()),
-                cancellationToken: CancellationToken.None)).Value;
->>>>>>> 67417d40
 
         [Fact]
         public async Task GivenGroupJobs_WhenOneJobFailedAndRequestCancellation_ThenAllJobsShouldBeCancelled()
@@ -2136,7 +1683,7 @@
                 false,
                 CancellationToken.None);
 
-            var jobInfo1 =
+            JobInfo jobInfo1 =
                 await _azureStorageJobQueueClient.DequeueAsync(queueType, TestWorkerName, HeartbeatTimeoutSec, CancellationToken.None);
             jobInfo1.Status = JobStatus.Failed;
             jobInfo1.Result = "Failed for cancellation";
@@ -2147,22 +1694,14 @@
                     t => t.Status is JobStatus.Cancelled or JobStatus.Failed));
         }
 
-<<<<<<< HEAD
         [Fact]
         public async Task GivenCancelledJobs_WhenCompleteJob_ThenTheJobStatusShouldBeCorrect()
         {
             await CleanStorage();
-=======
-            // re-dequeue
-            JobInfo? jobInfo2 = await _azureStorageJobQueueClient.DequeueAsync(queueType, TestWorkerName, HeartbeatTimeoutSec, CancellationToken.None);
-            Assert.NotNull(jobInfo2);
-            Assert.Equal(jobInfo1.Id, jobInfo2.Id);
->>>>>>> 67417d40
 
             const byte queueType =
                 (byte)TestQueueType.GivenCancelledJobs_WhenCompleteJob_ThenTheJobStatusShouldBeCorrect;
 
-<<<<<<< HEAD
             await _azureStorageJobQueueClient.EnqueueAsync(
                 queueType,
                 new[] { "job1", "job2", "job3" },
@@ -2170,15 +1709,10 @@
                 false,
                 false,
                 CancellationToken.None);
-=======
-            // keep alive successfully for jobInfo2
-            bool shouldCancel = await _azureStorageJobQueueClient.KeepAliveJobAsync(jobInfo2, CancellationToken.None);
-            Assert.False(shouldCancel);
->>>>>>> 67417d40
-
-            var jobInfo1 =
-                await _azureStorageJobQueueClient.DequeueAsync(queueType, TestWorkerName, HeartbeatTimeoutSec, CancellationToken.None);
-            var jobInfo2 =
+
+            JobInfo jobInfo1 =
+                await _azureStorageJobQueueClient.DequeueAsync(queueType, TestWorkerName, HeartbeatTimeoutSec, CancellationToken.None);
+            JobInfo jobInfo2 =
                 await _azureStorageJobQueueClient.DequeueAsync(queueType, TestWorkerName, HeartbeatTimeoutSec, CancellationToken.None);
 
             await _azureStorageJobQueueClient.CancelJobByGroupIdAsync(queueType, jobInfo1.GroupId, CancellationToken.None);
@@ -2188,7 +1722,7 @@
             jobInfo1.Status = JobStatus.Failed;
             jobInfo1.Result = "Failed for cancellation";
             await _azureStorageJobQueueClient.CompleteJobAsync(jobInfo1, false, CancellationToken.None);
-            var jobInfo =
+            JobInfo jobInfo =
                 await _azureStorageJobQueueClient.GetJobByIdAsync(queueType, jobInfo1.Id, false, CancellationToken.None);
             Assert.Equal(JobStatus.Failed, jobInfo.Status);
             Assert.Equal(jobInfo1.Result, jobInfo.Result);
@@ -2200,8 +1734,6 @@
             Assert.Equal(JobStatus.Cancelled, jobInfo.Status);
             Assert.Equal(jobInfo2.Result, jobInfo.Result);
         }
-
-        #endregion
 
         private async Task CleanStorage()
         {
@@ -2283,15 +1815,9 @@
             Assert.NotNull(retrievedJobInfoEntity);
 
             // job lock entity should exist
-<<<<<<< HEAD
-            var jobLockEntityRowKey =
+            string jobLockEntityRowKey =
                 AzureStorageKeyProvider.JobLockRowKey(((AzureStorageJobInfo)retrievedJobInfo).JobIdentifier());
-            var retrievedJobLockEntity =
-=======
-            string? jobLockEntityRowKey =
-                AzureStorageKeyProvider.JobLockRowKey(((FhirToDataLakeAzureStorageJobInfo)retrievedJobInfo).JobIdentifier());
             TableEntity? retrievedJobLockEntity =
->>>>>>> 67417d40
                 (await _azureJobInfoTableClient.GetEntityAsync<TableEntity>(
                     retrievedJobInfoEntity.PartitionKey,
                     jobLockEntityRowKey)).Value;
