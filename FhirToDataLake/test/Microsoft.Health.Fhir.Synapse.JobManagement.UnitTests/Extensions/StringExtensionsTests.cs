﻿// -------------------------------------------------------------------------------------------------
// Copyright (c) Microsoft Corporation. All rights reserved.
// Licensed under the MIT License (MIT). See LICENSE in the repo root for license information.
// -------------------------------------------------------------------------------------------------

using Microsoft.Health.Fhir.Synapse.JobManagement.Extensions;
using Xunit;

namespace Microsoft.Health.Fhir.Synapse.JobManagement.UnitTests.Extensions
{
    public class StringExtensionsTests
    {
        public static IEnumerable<object[]> EmptyInput()
        {
            yield return new object[] { string.Empty, string.Empty };
        }

        public static IEnumerable<object[]> DifferentInputs()
        {
            // case sensitive
            yield return new object[] { "input string", "Input string" };

            // space
            yield return new object[] { "input string", "input string " };

            // different string
            yield return new object[] { "input string", "another string" };
        }

        [Fact]
        public void GivenEmptyString_WhenComputeHash_ThenTheInputShouldBeReturn()
        {
            string hash = string.Empty.ComputeHash();
            Assert.Equal(string.Empty, hash);
        }

        [Fact]
        public void GivenValidString_WhenComputeHash_ThenTheHashStringShouldBeReturn()
        {
<<<<<<< HEAD
            const string inputStr = "input string";
            var hash = inputStr.ComputeHash();
=======
            string? inputStr = "input string";
            string? hash = inputStr.ComputeHash();
>>>>>>> 67417d40
            Assert.NotEmpty(hash);
        }

        [Fact]
        public void GivenTwoSameStrings_WhenComputeHash_ThenTheHashStringsShouldBeTheSame()
        {
<<<<<<< HEAD
            const string inputStr1 = "same input string";
            var hash1 = inputStr1.ComputeHash();

            const string inputStr2 = "same input string";
            var hash2 = inputStr2.ComputeHash();
=======
            string? inputStr1 = "same input string";
            string? hash1 = inputStr1.ComputeHash();

            string? inputStr2 = "same input string";
            string? hash2 = inputStr2.ComputeHash();
>>>>>>> 67417d40
            Assert.Equal(hash1, hash2);
        }

        [Theory]
        [MemberData(nameof(DifferentInputs))]
        public void GivenDifferentStrings_WhenComputeHash_ThenTheHashStringsShouldBeDifferent(string inputStr1, string inputStr2)
        {
            string? hash1 = inputStr1.ComputeHash();
            string? hash2 = inputStr2.ComputeHash();
            Assert.NotEqual(hash1, hash2);
        }
    }
}<|MERGE_RESOLUTION|>--- conflicted
+++ resolved
@@ -37,32 +37,19 @@
         [Fact]
         public void GivenValidString_WhenComputeHash_ThenTheHashStringShouldBeReturn()
         {
-<<<<<<< HEAD
             const string inputStr = "input string";
             var hash = inputStr.ComputeHash();
-=======
-            string? inputStr = "input string";
-            string? hash = inputStr.ComputeHash();
->>>>>>> 67417d40
             Assert.NotEmpty(hash);
         }
 
         [Fact]
         public void GivenTwoSameStrings_WhenComputeHash_ThenTheHashStringsShouldBeTheSame()
         {
-<<<<<<< HEAD
             const string inputStr1 = "same input string";
             var hash1 = inputStr1.ComputeHash();
 
             const string inputStr2 = "same input string";
             var hash2 = inputStr2.ComputeHash();
-=======
-            string? inputStr1 = "same input string";
-            string? hash1 = inputStr1.ComputeHash();
-
-            string? inputStr2 = "same input string";
-            string? hash2 = inputStr2.ComputeHash();
->>>>>>> 67417d40
             Assert.Equal(hash1, hash2);
         }
 
