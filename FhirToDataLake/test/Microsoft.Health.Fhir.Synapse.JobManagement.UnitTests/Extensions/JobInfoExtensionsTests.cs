﻿// -------------------------------------------------------------------------------------------------
// Copyright (c) Microsoft Corporation. All rights reserved.
// Licensed under the MIT License (MIT). See LICENSE in the repo root for license information.
// -------------------------------------------------------------------------------------------------

using Azure.Data.Tables;
using Microsoft.Health.Fhir.Synapse.Common.Models.Jobs;
using Microsoft.Health.Fhir.Synapse.JobManagement.Extensions;
using Microsoft.Health.Fhir.Synapse.JobManagement.Models;
using Microsoft.Health.Fhir.Synapse.JobManagement.Models.AzureStorage;
using Xunit;
using JobStatus = Microsoft.Health.JobManagement.JobStatus;

namespace Microsoft.Health.Fhir.Synapse.JobManagement.UnitTests.Extensions
{
    public class JobInfoExtensionsTests
    {
        [Fact]
        public void GivenNullJobInfo_WhenToTableEntity_ThenTheExceptionShouldBeThrown()
        {
            AzureStorageJobInfo? jobInfo = null;
#pragma warning disable CS8631
            Assert.Throws<NullReferenceException>(() => jobInfo.ToTableEntity());
#pragma warning restore CS8631
        }

        [Fact]
        public void GivenDefaultJobInfo_WhenToTableEntity_ThenTheCorrectTableEntityShouldBeReturned()
        {
            var jobInfo = new AzureStorageJobInfo();
            var tableEntity = jobInfo.ToTableEntity();
            Assert.NotNull(tableEntity);
            Assert.Null(jobInfo.Status);
            Assert.Equal((int)JobStatus.Created, (int)tableEntity[JobInfoEntityProperties.Status]);
            Assert.Null(tableEntity[JobInfoEntityProperties.Definition]);
            Assert.Null(tableEntity[JobInfoEntityProperties.Result]);
        }

        [Fact]
        public void GivenValidJobInfo_WhenToTableEntity_ThenTheCorrectTableEntityShouldBeReturned()
        {
            var jobInfo = new AzureStorageJobInfo
            {
                Id = 1,
                QueueType = (byte)QueueType.FhirToDataLake,
                Status = JobStatus.Created,
                GroupId = 123,
                Definition = "input data string",
                Result = "result string",
                CancelRequested = true,
                CreateDate = DateTime.UtcNow,
                HeartbeatDateTime = DateTime.UtcNow,
            };
            var tableEntity = jobInfo.ToTableEntity();
            Assert.NotNull(tableEntity);
            Assert.Equal(jobInfo.Id, (long)tableEntity[JobInfoEntityProperties.Id]);
            Assert.Equal(jobInfo.QueueType, (int)tableEntity[JobInfoEntityProperties.QueueType]);
            Assert.Equal((int)jobInfo.Status, (int)tableEntity[JobInfoEntityProperties.Status]);
            Assert.Equal(jobInfo.GroupId, (long)tableEntity[JobInfoEntityProperties.GroupId]);
            Assert.Equal(jobInfo.Definition, tableEntity[JobInfoEntityProperties.Definition].ToString());
            Assert.Equal(jobInfo.Result, tableEntity[JobInfoEntityProperties.Result].ToString());
            Assert.Null(tableEntity[JobInfoEntityProperties.Data]);
            Assert.Equal(jobInfo.CancelRequested, (bool)tableEntity[JobInfoEntityProperties.CancelRequested]);
            Assert.Equal(0, (long)tableEntity[JobInfoEntityProperties.Version]);
            Assert.Equal(0, (long)tableEntity[JobInfoEntityProperties.Priority]);
            Assert.Equal(jobInfo.CreateDate, (DateTimeOffset)tableEntity[JobInfoEntityProperties.CreateDate]);
            Assert.Null(tableEntity[JobInfoEntityProperties.StartDate]);
            Assert.Null(tableEntity[JobInfoEntityProperties.EndDate]);
            Assert.Equal(jobInfo.HeartbeatDateTime, (DateTimeOffset)tableEntity[JobInfoEntityProperties.HeartbeatDateTime]);
            Assert.Equal(0, (long)tableEntity[JobInfoEntityProperties.HeartbeatTimeoutSec]);
        }

        [Fact]
        public void GivenNullTableEntity_WhenToJobInfo_ThenTheExceptionShouldBeThrown()
        {
            TableEntity? jobInfoEntity = null;
<<<<<<< HEAD
            Assert.Throws<NullReferenceException>(() => jobInfoEntity.ToJobInfo<AzureStorageJobInfo>());
=======
#pragma warning disable CS8604
            Assert.Throws<NullReferenceException>(() => jobInfoEntity.ToJobInfo<FhirToDataLakeAzureStorageJobInfo>());
#pragma warning restore CS8604
>>>>>>> 67417d40
        }

        [Fact]
        public void GivenValidTableEntity_WhenToJobInfo_ThenTheCorrectResultShouldBeReturned()
        {
            var jobInfoEntity = new TableEntity("partitionKey", "rowKey")
            {
                { JobInfoEntityProperties.Id, 101L },
                { JobInfoEntityProperties.QueueType, (int)QueueType.FhirToDataLake },
                { JobInfoEntityProperties.Status, (int)JobStatus.Running },
                { JobInfoEntityProperties.GroupId, 1L },
                { JobInfoEntityProperties.Definition, "input data string" },
                { JobInfoEntityProperties.Result, "result string" },
                { JobInfoEntityProperties.CancelRequested, false },
                { JobInfoEntityProperties.Version, 0L },
                { JobInfoEntityProperties.Priority, 0L },
                { JobInfoEntityProperties.CreateDate, DateTimeOffset.Now },
                { JobInfoEntityProperties.HeartbeatDateTime, DateTimeOffset.Now },
                { JobInfoEntityProperties.HeartbeatTimeoutSec, 0L },
            };
            var jobInfo = jobInfoEntity.ToJobInfo<AzureStorageJobInfo>();
            Assert.NotNull(jobInfo);
            Assert.Equal((long)jobInfoEntity[JobInfoEntityProperties.Id], jobInfo.Id);
            Assert.Equal((int)jobInfoEntity[JobInfoEntityProperties.QueueType], jobInfo.QueueType);
            Assert.Equal(JobStatus.Running, jobInfo.Status);
            Assert.Equal((long)jobInfoEntity[JobInfoEntityProperties.GroupId], jobInfo.GroupId);
            Assert.Equal(jobInfoEntity[JobInfoEntityProperties.Definition].ToString(), jobInfo.Definition);
            Assert.Equal(jobInfoEntity[JobInfoEntityProperties.Result].ToString(), jobInfo.Result);
            Assert.Null(jobInfo.Data);
            Assert.Equal((bool)jobInfoEntity[JobInfoEntityProperties.CancelRequested], jobInfo.CancelRequested);
            Assert.Equal((DateTimeOffset)jobInfoEntity[JobInfoEntityProperties.CreateDate], jobInfo.CreateDate);
            Assert.Null(jobInfo.StartDate);
            Assert.Null(jobInfo.EndDate);
            Assert.Equal((DateTimeOffset)jobInfoEntity[JobInfoEntityProperties.HeartbeatDateTime], jobInfo.HeartbeatDateTime);
            Assert.Equal((long)jobInfoEntity[JobInfoEntityProperties.HeartbeatTimeoutSec], jobInfo.HeartbeatTimeoutSec);
        }
    }
}<|MERGE_RESOLUTION|>--- conflicted
+++ resolved
@@ -74,13 +74,9 @@
         public void GivenNullTableEntity_WhenToJobInfo_ThenTheExceptionShouldBeThrown()
         {
             TableEntity? jobInfoEntity = null;
-<<<<<<< HEAD
+#pragma warning disable CS8604
             Assert.Throws<NullReferenceException>(() => jobInfoEntity.ToJobInfo<AzureStorageJobInfo>());
-=======
-#pragma warning disable CS8604
-            Assert.Throws<NullReferenceException>(() => jobInfoEntity.ToJobInfo<FhirToDataLakeAzureStorageJobInfo>());
 #pragma warning restore CS8604
->>>>>>> 67417d40
         }
 
         [Fact]
