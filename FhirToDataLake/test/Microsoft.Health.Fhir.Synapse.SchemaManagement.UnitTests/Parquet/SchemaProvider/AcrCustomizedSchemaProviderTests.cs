--- conflicted
+++ resolved
@@ -3,15 +3,11 @@
 // Licensed under the MIT License (MIT). See LICENSE in the repo root for license information.
 // -------------------------------------------------------------------------------------------------
 
-<<<<<<< HEAD
 using System;
-using System.IO;
-using Microsoft.Extensions.Logging;
-=======
 using System.Collections.Generic;
 using System.IO;
 using DotLiquid;
->>>>>>> 57aecf40
+using Microsoft.Extensions.Logging;
 using Microsoft.Extensions.Logging.Abstractions;
 using Microsoft.Extensions.Options;
 using Microsoft.Health.Fhir.Synapse.Common.Configurations;
@@ -49,12 +45,8 @@
         [Fact]
         public void GivenNullInputParameters_WhenInitialize_ExceptionShouldBeThrown()
         {
-<<<<<<< HEAD
             Assert.Throws<ArgumentNullException>(
                 () => new AcrCustomizedSchemaProvider(null, _schemaConfigurationWithCustomizedSchemaOption, _diagnosticLogger, _nullLogger));
-=======
-            List<Dictionary<string, Template>> testSchemaTemplateCollections = TestUtils.GetSchemaTemplateCollections("Schema/Patient.schema.json", File.ReadAllBytes(TestUtils.TestJsonSchemaFilePath));
->>>>>>> 57aecf40
 
             Assert.Throws<ArgumentNullException>(
                 () => new AcrCustomizedSchemaProvider(_mockContainerRegistryTemplateProvider, null, _diagnosticLogger, _nullLogger));
