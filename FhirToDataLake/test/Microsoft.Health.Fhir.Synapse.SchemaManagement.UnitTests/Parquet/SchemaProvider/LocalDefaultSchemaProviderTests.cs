--- conflicted
+++ resolved
@@ -3,11 +3,8 @@
 // Licensed under the MIT License (MIT). See LICENSE in the repo root for license information.
 // -------------------------------------------------------------------------------------------------
 
-<<<<<<< HEAD
 using System;
-=======
 using System.Collections.Generic;
->>>>>>> 57aecf40
 using Microsoft.Extensions.Logging.Abstractions;
 using Microsoft.Extensions.Options;
 using Microsoft.Health.Fhir.Synapse.Common.Configurations;
@@ -70,16 +67,12 @@
         [Theory]
         public static async void GivenSchemaDirectory_WhenGetR5Schema_CorrectResultShouldBeReturned(string schemaType, int propertyCount)
         {
-<<<<<<< HEAD
             var schemaProvider = new LocalDefaultSchemaProvider(
                 Options.Create(new FhirServerConfiguration() { Version = Common.FhirVersion.R5 }),
                 new DiagnosticLogger(),
                 NullLogger<LocalDefaultSchemaProvider>.Instance);
 
-            var defaultR5Schemas = await schemaProvider.GetSchemasAsync();
-=======
-            Dictionary<string, FhirParquetSchemaNode> defaultSchemas = await _testLocalDefaultSchemaProvider.GetSchemasAsync();
->>>>>>> 57aecf40
+            Dictionary<string, FhirParquetSchemaNode> defaultR5Schemas = await schemaProvider.GetSchemasAsync();
 
             Assert.Equal(151, defaultR5Schemas.Count);
 
