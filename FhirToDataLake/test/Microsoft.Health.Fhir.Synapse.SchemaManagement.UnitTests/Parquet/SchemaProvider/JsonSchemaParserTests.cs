﻿// -------------------------------------------------------------------------------------------------
// Copyright (c) Microsoft Corporation. All rights reserved.
// Licensed under the MIT License (MIT). See LICENSE in the repo root for license information.
// -------------------------------------------------------------------------------------------------

using System;
using System.Collections.Generic;
using System.IO;
using Microsoft.Health.Fhir.Synapse.SchemaManagement.Exceptions;
using Microsoft.Health.Fhir.Synapse.SchemaManagement.Parquet;
using Microsoft.Health.Fhir.Synapse.SchemaManagement.Parquet.SchemaProvider;
using Newtonsoft.Json;
using Newtonsoft.Json.Linq;
using NJsonSchema;
using Xunit;

namespace Microsoft.Health.Fhir.Synapse.SchemaManagement.UnitTests.Parquet.SchemaProvider
{
    public class JsonSchemaParserTests
    {
        private static readonly JsonSchema _testSchema;

        static JsonSchemaParserTests()
        {
            _testSchema = JsonSchema.FromJsonAsync(File.ReadAllText(Path.Join(TestUtils.CustomizedTestSchemaDirectory, "ValidSchema.schema.json"))).GetAwaiter().GetResult();
        }

        public static IEnumerable<object[]> GetInvalidJsonSchemaObjects()
        {
            yield return new object[]
            {
                new JObject
                {
                    { "title", "Invalid schema without root type" },
                    {
                        "properties", new JObject
                        {
                            { "resourceType", new JObject { { "type", "string" } } },
                            { "id", new JObject { { "type", "string" } } },
                        }
                    },
                },
            };

            yield return new object[]
            {
                new JObject
                {
                    { "title", "Invalid schema without property type" },
                    { "type", "object" },
                    {
                        "properties", new JObject
                        {
                            { "resourceType", new JObject { } },
                            { "id", new JObject { { "type", "string" } } },
                        }
                    },
                },
            };

            yield return new object[]
            {
                new JObject
                {
                    { "title", "Invalid schema root type must be object" },
                    { "type", "array" },
                    {
                        "properties", new JObject
                        {
                            { "resourceType", new JObject { { "type", "string" } } },
                            { "id", new JObject { { "type", "string" } } },
                        }
                    },
                },
            };

            yield return new object[]
            {
                new JObject
                {
                    { "title", "Invalid schema property type must be primitive" },
                    {
                        "properties", new JObject
                        {
                            { "resourceType", new JObject { { "type", "array" } } },
                            { "id", new JObject { { "type", "string" } } },
                        }
                    },
                },
            };
            yield return new object[]
            {
                new JObject
                {
                    { "title", "Invalid schema property type must be primitive" },
                    {
                        "properties", new JObject
                        {
                            { "resourceType", new JObject { { "type", "object" } } },
                            { "id", new JObject { { "type", "string" } } },
                        }
                    },
                },
            };
        }

        [Fact]
        public void GivenAJsonSchema_WhenParseJSchema_CorrectResultShouldBeReturned()
        {
<<<<<<< HEAD
            var parquetSchemaNode = JsonSchemaParser.ParseJSchema("testType", _testSchema);
            var expectedSchemaNode = JsonSchema.FromJsonAsync(File.ReadAllText(Path.Join(TestUtils.ExpectedDataDirectory, "ExpectedValidParquetSchemaNode.json"))).GetAwaiter().GetResult();
=======
            JsonSchema testSchema = JsonSchema.FromJsonAsync(File.ReadAllText(Path.Join(TestUtils.CustomizedTestSchemaDirectory, "ValidSchema.schema.json"))).GetAwaiter().GetResult();
            FhirParquetSchemaNode parquetSchemaNode = JsonSchemaParser.ParseJSchema("testType", testSchema);
            JsonSchema expectedSchemaNode = JsonSchema.FromJsonAsync(File.ReadAllText(Path.Join(TestUtils.ExpectedDataDirectory, "ExpectedValidParquetSchemaNode.json"))).GetAwaiter().GetResult();
>>>>>>> 57aecf40

            var parquetSchemaContent = JsonConvert.SerializeObject(parquetSchemaNode);
            var expectedSchemaContent = JsonConvert.SerializeObject(expectedSchemaNode);

            Assert.True(JToken.DeepEquals(
                JObject.Parse(JsonConvert.SerializeObject(parquetSchemaNode)),
                JObject.Parse(JsonConvert.SerializeObject(expectedSchemaNode))));
        }

        [Theory]
        [MemberData(nameof(GetInvalidJsonSchemaObjects))]
        public void GivenAInvalidJsonSchema_WhenParseJSchema_ExceptionsShouldBeThrown(JObject schemaJObject)
        {
            var jSchema = JsonSchema.FromJsonAsync(schemaJObject.ToString()).GetAwaiter().GetResult();

            var schemaParser = new JsonSchemaParser();
            Assert.Throws<GenerateFhirParquetSchemaNodeException>(() => JsonSchemaParser.ParseJSchema("testType", jSchema));
        }

        [Fact]
        public void GivenNullParameters_WhenParseJSchema_ExceptionsShouldBeThrown()
        {
            Assert.Throws<ArgumentException>(() => JsonSchemaParser.ParseJSchema(string.Empty, _testSchema));
            Assert.Throws<ArgumentException>(() => JsonSchemaParser.ParseJSchema(" ", _testSchema));
            Assert.Throws<ArgumentNullException>(() => JsonSchemaParser.ParseJSchema(null, _testSchema));
            Assert.Throws<ArgumentNullException>(() => JsonSchemaParser.ParseJSchema("testType", null));
        }
    }
}<|MERGE_RESOLUTION|>--- conflicted
+++ resolved
@@ -107,17 +107,8 @@
         [Fact]
         public void GivenAJsonSchema_WhenParseJSchema_CorrectResultShouldBeReturned()
         {
-<<<<<<< HEAD
-            var parquetSchemaNode = JsonSchemaParser.ParseJSchema("testType", _testSchema);
-            var expectedSchemaNode = JsonSchema.FromJsonAsync(File.ReadAllText(Path.Join(TestUtils.ExpectedDataDirectory, "ExpectedValidParquetSchemaNode.json"))).GetAwaiter().GetResult();
-=======
-            JsonSchema testSchema = JsonSchema.FromJsonAsync(File.ReadAllText(Path.Join(TestUtils.CustomizedTestSchemaDirectory, "ValidSchema.schema.json"))).GetAwaiter().GetResult();
-            FhirParquetSchemaNode parquetSchemaNode = JsonSchemaParser.ParseJSchema("testType", testSchema);
+            FhirParquetSchemaNode parquetSchemaNode = JsonSchemaParser.ParseJSchema("testType", _testSchema);
             JsonSchema expectedSchemaNode = JsonSchema.FromJsonAsync(File.ReadAllText(Path.Join(TestUtils.ExpectedDataDirectory, "ExpectedValidParquetSchemaNode.json"))).GetAwaiter().GetResult();
->>>>>>> 57aecf40
-
-            var parquetSchemaContent = JsonConvert.SerializeObject(parquetSchemaNode);
-            var expectedSchemaContent = JsonConvert.SerializeObject(expectedSchemaNode);
 
             Assert.True(JToken.DeepEquals(
                 JObject.Parse(JsonConvert.SerializeObject(parquetSchemaNode)),
@@ -128,7 +119,7 @@
         [MemberData(nameof(GetInvalidJsonSchemaObjects))]
         public void GivenAInvalidJsonSchema_WhenParseJSchema_ExceptionsShouldBeThrown(JObject schemaJObject)
         {
-            var jSchema = JsonSchema.FromJsonAsync(schemaJObject.ToString()).GetAwaiter().GetResult();
+            JsonSchema jSchema = JsonSchema.FromJsonAsync(schemaJObject.ToString()).GetAwaiter().GetResult();
 
             var schemaParser = new JsonSchemaParser();
             Assert.Throws<GenerateFhirParquetSchemaNodeException>(() => JsonSchemaParser.ParseJSchema("testType", jSchema));
