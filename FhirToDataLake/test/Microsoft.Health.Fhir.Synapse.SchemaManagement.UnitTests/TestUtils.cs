﻿// -------------------------------------------------------------------------------------------------
// Copyright (c) Microsoft Corporation. All rights reserved.
// Licensed under the MIT License (MIT). See LICENSE in the repo root for license information.
// -------------------------------------------------------------------------------------------------

using System;
using System.Collections.Generic;
using System.IO;
using System.Text;
using DotLiquid;
using Microsoft.Extensions.Logging.Abstractions;
using Microsoft.Extensions.Options;
using Microsoft.Health.Fhir.Synapse.Common.Configurations;
using Microsoft.Health.Fhir.Synapse.Common.Logging;
using Microsoft.Health.Fhir.Synapse.SchemaManagement.ContainerRegistry;
using Microsoft.Health.Fhir.Synapse.SchemaManagement.Parquet;
using Microsoft.Health.Fhir.Synapse.SchemaManagement.Parquet.SchemaProvider;
using Microsoft.Health.Fhir.TemplateManagement;
using NSubstitute;

namespace Microsoft.Health.Fhir.Synapse.SchemaManagement.UnitTests
{
    public static class TestUtils
    {
        public const string TestDataDirectory = "../../../TestData";

        public const string ExpectedDataDirectory = TestDataDirectory + "/Expected";
        public const string CustomizedTestSchemaDirectory = TestDataDirectory + "/CustomizedSchema";
        public const string TestJsonSchemaFilePath = CustomizedTestSchemaDirectory + "/ValidSchema.schema.json";
        public const string TestTemplateTarGzPath = TestDataDirectory + "/TemplateTest.tar.gz";

        public const string MockSchemaImageReference = "testacr.azurecr.io/customizedtemplate:default";

        public static IContainerRegistryTokenProvider GetMockAcrTokenProvider(string accessToken)
        {
            var tokenProvider = Substitute.For<IContainerRegistryTokenProvider>();

            tokenProvider.GetTokenAsync(default, default).ReturnsForAnyArgs($"Basic {accessToken}");
            return tokenProvider;
        }

        public static IContainerRegistryTemplateProvider GetMockAcrTemplateProvider(List<Dictionary<string, Template>> templateCollections)
        {
            var templateProvider = Substitute.For<IContainerRegistryTemplateProvider>();
            templateProvider.GetTemplateCollectionAsync(default, default).ReturnsForAnyArgs(templateCollections);
            return templateProvider;
        }

        public static string GetAcrAccessToken(string serverUsername, string serverPassword)
        {
            return Convert.ToBase64String(Encoding.UTF8.GetBytes($"{serverUsername}:{serverPassword}"));
        }

        public static List<Dictionary<string, Template>> GetSchemaTemplateCollections(string schemaKey, byte[] schemaContent)
        {
            var schemaContents = new Dictionary<string, byte[]> { { schemaKey, schemaContent } };

            var templateCollection = TemplateLayerParser.ParseToTemplates(schemaContents);
            return new List<Dictionary<string, Template>> { templateCollection };
        }

        public static IParquetSchemaProvider TestParquetSchemaProviderDelegate(string name)
        {
            var testSchemaTemplateCollections = GetSchemaTemplateCollections("Schema/Patient.schema.json", File.ReadAllBytes(TestJsonSchemaFilePath));

            if (name == FhirParquetSchemaConstants.DefaultSchemaProviderKey)
            {
<<<<<<< HEAD
                return new LocalDefaultSchemaProvider(new DiagnosticLogger(), NullLogger<LocalDefaultSchemaProvider>.Instance);
=======
                return new LocalDefaultSchemaProvider(
                    Options.Create(new FhirServerConfiguration()),
                    NullLogger<LocalDefaultSchemaProvider>.Instance);
>>>>>>> 00d1e9b0
            }
            else
            {
                var schemaConfigurationOptionWithCustomizedSchema = Options.Create(new SchemaConfiguration()
                {
                    EnableCustomizedSchema = true,
                    SchemaImageReference = MockSchemaImageReference,
                });

                return new AcrCustomizedSchemaProvider(
                    GetMockAcrTemplateProvider(testSchemaTemplateCollections),
                    schemaConfigurationOptionWithCustomizedSchema,
                    new DiagnosticLogger(),
                    NullLogger<AcrCustomizedSchemaProvider>.Instance);
            }
        }
    }
}<|MERGE_RESOLUTION|>--- conflicted
+++ resolved
@@ -65,13 +65,10 @@
 
             if (name == FhirParquetSchemaConstants.DefaultSchemaProviderKey)
             {
-<<<<<<< HEAD
-                return new LocalDefaultSchemaProvider(new DiagnosticLogger(), NullLogger<LocalDefaultSchemaProvider>.Instance);
-=======
                 return new LocalDefaultSchemaProvider(
                     Options.Create(new FhirServerConfiguration()),
+                    new DiagnosticLogger(),
                     NullLogger<LocalDefaultSchemaProvider>.Instance);
->>>>>>> 00d1e9b0
             }
             else
             {
