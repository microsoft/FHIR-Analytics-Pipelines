--- conflicted
+++ resolved
@@ -7,11 +7,8 @@
 using System.Collections.Generic;
 using System.Threading;
 using System.Threading.Tasks;
-<<<<<<< HEAD
+using DotLiquid;
 using Microsoft.Extensions.Logging;
-=======
-using DotLiquid;
->>>>>>> 57aecf40
 using Microsoft.Extensions.Logging.Abstractions;
 using Microsoft.Health.Fhir.Synapse.Common.Logging;
 using Microsoft.Health.Fhir.Synapse.Core.UnitTests;
@@ -69,16 +66,8 @@
             var imageInfo = ImageInfo.CreateFromImageReference(_testImageReference);
             await ContainerRegistryTestUtils.GenerateImageAsync(imageInfo, _testContainerRegistryAccessToken, TestUtils.TestTemplateTarGzPath);
 
-<<<<<<< HEAD
             var containerRegistryTemplateProvider = new ContainerRegistryTemplateProvider(_testTokenProvider, _diagnosticLogger, _nullLogger);
-            var templateCollection = await containerRegistryTemplateProvider.GetTemplateCollectionAsync(_testImageReference, CancellationToken.None);
-=======
-            var containerRegistryTemplateProvider = new ContainerRegistryTemplateProvider(
-                _testTokenProvider,
-                new DiagnosticLogger(),
-                new NullLogger<ContainerRegistryTemplateProvider>());
             List<Dictionary<string, Template>> templateCollection = await containerRegistryTemplateProvider.GetTemplateCollectionAsync(_testImageReference, CancellationToken.None);
->>>>>>> 57aecf40
 
             Assert.NotEmpty(templateCollection);
         }
