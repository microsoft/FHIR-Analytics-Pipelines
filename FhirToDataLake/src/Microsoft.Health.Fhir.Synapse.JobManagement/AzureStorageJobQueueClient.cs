﻿// -------------------------------------------------------------------------------------------------
// Copyright (c) Microsoft Corporation. All rights reserved.
// Licensed under the MIT License (MIT). See LICENSE in the repo root for license information.
// -------------------------------------------------------------------------------------------------

using System.Collections.Concurrent;
using Azure;
using Azure.Data.Tables;
using Azure.Storage.Queues;
using Azure.Storage.Queues.Models;
using EnsureThat;
using Microsoft.Extensions.Logging;
using Microsoft.Health.Fhir.Synapse.JobManagement.Exceptions;
using Microsoft.Health.Fhir.Synapse.JobManagement.Extensions;
using Microsoft.Health.Fhir.Synapse.JobManagement.Models;
using Microsoft.Health.Fhir.Synapse.JobManagement.Models.AzureStorage;
using Microsoft.Health.JobManagement;

namespace Microsoft.Health.Fhir.Synapse.JobManagement
{
    // The maximum size of a single entity, including all property values is 1 MiB,
    // see https://docs.microsoft.com/en-us/azure/storage/tables/scalability-targets#scale-targets-for-table-storage.
    // The definition and result are serialized string of objects,
    // we should be careful that should not contain large fields when define the definition and result class.
    public class AzureStorageJobQueueClient<TJobInfo> : IQueueClient
        where TJobInfo : AzureStorageJobInfo, new()
    {
        private readonly TableClient _azureJobInfoTableClient;
        private readonly QueueClient _azureJobMessageQueueClient;

        private readonly ILogger<AzureStorageJobQueueClient<TJobInfo>> _logger;

        private const int DefaultVisibilityTimeoutInSeconds = 30;

        private const short MaxThreadsCountForGettingJob = 5;

        // A transaction can include at most 100 entities, so limit the jobs count to 50
        // https://docs.microsoft.com/en-us/azure/storage/tables/scalability-targets#scale-targets-for-table-storage
        private const int MaxJobsCountForEnqueuingInABatch = 50;

        private bool _isInitialized;

        public AzureStorageJobQueueClient(
            IAzureStorageClientFactory azureStorageClientFactory,
            ILogger<AzureStorageJobQueueClient<TJobInfo>> logger)
        {
            EnsureArg.IsNotNull(azureStorageClientFactory, nameof(azureStorageClientFactory));

            _logger = EnsureArg.IsNotNull(logger, nameof(logger));

            _azureJobInfoTableClient = azureStorageClientFactory.CreateTableClient();
            _azureJobMessageQueueClient = azureStorageClientFactory.CreateQueueClient();
            _isInitialized = false;
        }

        public bool IsInitialized()
        {
            if (_isInitialized)
            {
                return _isInitialized;
            }

            // try to initialize if it is not initialized yet.
            TryInitialize();
            return _isInitialized;
        }

        // The expected behaviors:
        // 1. multi agent instances enqueue same jobs concurrently, only one job entity will be created,
        //    there may be multi messages, while only one will be recorded in job lock entity, and the created jobInfo will be returned for all instances.
        // 2. re-enqueue job, no matter what the job status is now, will do nothing, and return the existing jobInfo, which means for cancelled/failed jobs, we don't allow resume it, will return the existing jobInfo.
        // 3. if one of the steps fails, will continue to process it when re-enqueue.
        // 4. if there are multi jobs to be enqueued, all the job will operate in one transaction
        // TODO: The parameter forceOneActiveJobGroup and isCompleted are ignored for now
        public async Task<IEnumerable<JobInfo>> EnqueueAsync(
            byte queueType,
            string[] definitions,
            long? groupId,
            bool forceOneActiveJobGroup,
            bool isCompleted,
            CancellationToken cancellationToken)
        {
            _logger.LogInformation($"Start to enqueue {definitions.Length} jobs.");

            if (definitions.Length > MaxJobsCountForEnqueuingInABatch)
            {
                _logger.LogError($"The count of jobs to be enqueued is larger than the maximum allowed length {MaxJobsCountForEnqueuingInABatch}.");
                throw new JobManagementException(
                    $"The count of jobs to be enqueued is larger than the maximum allowed length {MaxJobsCountForEnqueuingInABatch}.");
            }

            // step 1: get incremental job ids, will try again if fails
            var jobIds = await GetIncrementalJobIds(queueType, definitions.Length, cancellationToken);

            // step 2: generate job info entities and job lock entities batch
            var jobInfos = definitions.Select((definition, i) => new TJobInfo
                {
                    Id = jobIds[i],
                    QueueType = queueType,
                    Status = JobStatus.Created,
                    GroupId = groupId ?? 0,
                    Definition = definition,
                    Result = string.Empty,
                    CancelRequested = false,
                    CreateDate = DateTime.UtcNow,
                    HeartbeatDateTime = DateTime.UtcNow,
                })
                .ToList();

            var jobInfoEntities = jobInfos.Select(jobInfo => jobInfo.ToTableEntity()).ToList();
            var jobLockEntities = jobInfoEntities.Select((jobInfoEntity, i) =>
                new TableEntity(jobInfoEntity.PartitionKey, AzureStorageKeyProvider.JobLockRowKey(jobInfos[i].JobIdentifier()))
                {
                    { JobLockEntityProperties.JobInfoEntityRowKey, jobInfoEntity.RowKey },
                }).ToList();

            // step 3: insert jobInfo entity and job lock entity in one transaction.
            var transactionActions = jobInfoEntities
                .Select(entity => new TableTransactionAction(TableTransactionActionType.Add, entity))
                .Concat(jobLockEntities.Select(entity => new TableTransactionAction(TableTransactionActionType.Add, entity)));
            try
            {
                await _azureJobInfoTableClient.SubmitTransactionAsync(transactionActions, cancellationToken);
            }
            catch (RequestFailedException ex) when (IsSpecifiedErrorCode(ex, AzureStorageErrorCode.InvalidDuplicateRowErrorCode))
            {
                _logger.LogError(ex, "There are duplicated jobs to be enqueued.");
                throw new JobManagementException("There are duplicated jobs to be enqueued.", ex);
            }
            catch (RequestFailedException ex) when (IsSpecifiedErrorCode(ex, AzureStorageErrorCode.AddEntityAlreadyExistsErrorCode))
            {
                // step 4: get the existing job lock entities and jobInfo entities
                // need to get job lock entity firstly to get the jobInfo entity row key
                var jobEntityQueryResult = _azureJobInfoTableClient.QueryAsync<TableEntity>(
                    filter: TransactionGetByKeys(jobLockEntities.First().PartitionKey, jobLockEntities.Select(entity => entity.RowKey).ToList()),
                    cancellationToken: cancellationToken);

                var retrievedJobLockEntities = new List<TableEntity>();
                await foreach (var pageResult in jobEntityQueryResult.AsPages().WithCancellation(cancellationToken))
                {
                    retrievedJobLockEntities.AddRange(pageResult.Values);
                }

                if (!retrievedJobLockEntities.Any())
                {
                    _logger.LogError(ex, "There are duplicated jobs to be enqueued.");
                    throw new JobManagementException("There are duplicated jobs to be enqueued.", ex);
                }

                jobLockEntities = retrievedJobLockEntities;

                // get job info entity by specifying the row key stored in job lock entity
                jobEntityQueryResult = _azureJobInfoTableClient.QueryAsync<TableEntity>(
                    filter: TransactionGetByKeys(jobLockEntities.First().PartitionKey, jobLockEntities.Select(entity => entity.GetString(JobLockEntityProperties.JobInfoEntityRowKey)).ToList()),
                    cancellationToken: cancellationToken);

                var retrievedJobInfoEntities = new List<TableEntity>();
                await foreach (var pageResult in jobEntityQueryResult.AsPages().WithCancellation(cancellationToken))
                {
                    retrievedJobInfoEntities.AddRange(pageResult.Values);
                }

                jobInfoEntities = retrievedJobInfoEntities;
                _logger.LogInformation(ex, "The entities already exist. Fetched the existing jobs.");
            }
            catch (RequestFailedException ex) when (IsSpecifiedErrorCode(ex, AzureStorageErrorCode.RequestBodyTooLargeErrorCode))
            {
                _logger.LogError(ex, "The maximum size of a single table entity is 1MB, the size of entity is larger than 1MB.");
                throw new JobManagementException("The maximum size of a single table entity is 1MB, the size of entity is larger than 1MB.", ex);
            }
            catch (Exception ex)
            {
                _logger.LogError(ex, "Unhandled error while enqueueing jobs. Reason:{0}", ex);
                throw new JobManagementException($"Unhandled error while enqueueing jobs. Reason:{ex}", ex);
            }

            // step 5: try to add reverse index for jobInfo entity
            try
            {
                transactionActions = jobInfoEntities.Select(jobInfoEntity =>
                    new TableTransactionAction(TableTransactionActionType.Add, new JobReverseIndexEntity
                    {
                        PartitionKey = AzureStorageKeyProvider.JobReverseIndexPartitionKey(queueType, (long)jobInfoEntity[JobInfoEntityProperties.Id]),
                        RowKey = AzureStorageKeyProvider.JobReverseIndexRowKey(queueType, (long)jobInfoEntity[JobInfoEntityProperties.Id]),
                        JobInfoEntityPartitionKey = jobInfoEntity.PartitionKey,
                        JobInfoEntityRowKey = jobInfoEntity.RowKey,
                    }));

                _ = await _azureJobInfoTableClient.SubmitTransactionAsync(transactionActions, cancellationToken);
            }
            catch (RequestFailedException ex) when (IsSpecifiedErrorCode(ex, AzureStorageErrorCode.AddEntityAlreadyExistsErrorCode))
            {
                _logger.LogInformation(ex, "The job reverse index entities already exist.");
            }
            catch (Exception ex)
            {
                _logger.LogError(ex, "Fail to enqueue jobs. Reason:{0}", ex);
                throw new JobManagementException($"Unhandled error while enqueueing jobs. Reason:{ex}", ex);
            }

            try
            {
                // for new added job lock entities, their etag are empty, need to get them to get etag.
                if (jobLockEntities.Any(jobLockEntity => string.IsNullOrWhiteSpace(jobLockEntity.ETag.ToString())))
                {
                    var jobLockEntityQueryResult = _azureJobInfoTableClient.QueryAsync<TableEntity>(
                        filter: TransactionGetByKeys(jobLockEntities.First().PartitionKey, jobLockEntities.Select(entity => entity.RowKey).ToList()),
                        cancellationToken: cancellationToken);

                    jobLockEntities.Clear();
                    await foreach (var pageResult in jobLockEntityQueryResult.AsPages().WithCancellation(cancellationToken))
                    {
                        jobLockEntities.AddRange(pageResult.Values);
                    }
                }

                // step 6: if queue message not present in job lock entity, push message to queue.
                // if processing job failed and the message is deleted, then the message id is still in table entity,
                // we don't resend message for it, and return the existing jobInfo, so will do noting about it
                if (jobLockEntities.Any(jobLockEntity => !jobLockEntity.ContainsKey(JobLockEntityProperties.JobMessageId)))
                {
                    foreach (var jobLockEntity in jobLockEntities.Where(jobLockEntity => !jobLockEntity.ContainsKey(JobLockEntityProperties.JobMessageId)))
                    {
                        var response = await _azureJobMessageQueueClient.SendMessageAsync(
                            new JobMessage(jobLockEntity.PartitionKey, jobLockEntity.GetString(JobLockEntityProperties.JobInfoEntityRowKey), jobLockEntity.RowKey).ToString(),
                            cancellationToken);

                        jobLockEntity[JobLockEntityProperties.JobMessagePopReceipt] = response.Value.PopReceipt;
                        jobLockEntity[JobLockEntityProperties.JobMessageId] = response.Value.MessageId;
                    }

                    // step 7: update message id and message pop receipt to job lock entity
                    // if enqueue concurrently, it is possible that
                    // 1. one job sends message and updates entity, another job do nothing
                    // 2. two jobs both send message, while only one job update entity successfully
                    try
                    {
                        var transactionUpdateActions = jobLockEntities.Select(jobLockEntity =>
                            new TableTransactionAction(TableTransactionActionType.UpdateReplace, jobLockEntity, jobLockEntity.ETag));

                        _ = await _azureJobInfoTableClient.SubmitTransactionAsync(transactionUpdateActions, cancellationToken);
                    }
                    catch (RequestFailedException ex) when (IsSpecifiedErrorCode(ex, AzureStorageErrorCode.UpdateEntityPreconditionFailedErrorCode))
                    {
                        _logger.LogWarning(ex, "Update job info entity conflicts.");
                    }
                }

                jobInfos = jobInfoEntities.Select(entity => entity.ToJobInfo<TJobInfo>()).ToList();

<<<<<<< HEAD
            _logger.LogInformation($"Enqueue jobs {string.Join(",", jobInfos.Select(jobInfo => jobInfo.Id).ToList())} successfully.");
=======
                _logger.LogInformation($"Enqueue jobs '{string.Join(",", jobInfos.Select(jobInfo => jobInfo.Id).ToList())}' successfully.");
>>>>>>> 85e5ce1e

                return jobInfos;
            }
            catch (Exception ex)
            {
                _logger.LogError(ex, "Fail to enqueue jobs. Reason:{0}", ex);
                throw new JobManagementException($"Fail to enqueue jobs. Reason:{ex}", ex);
            }
        }

        public async Task<JobInfo> DequeueAsync(byte queueType, string worker, int heartbeatTimeoutSec, CancellationToken cancellationToken)
        {
            _logger.LogInformation("Start to dequeue.");

            // step 1: receive message from message queue
            var visibilityTimeout =
                TimeSpan.FromSeconds(heartbeatTimeoutSec <= 0
                    ? DefaultVisibilityTimeoutInSeconds
                    : heartbeatTimeoutSec);
            var message = (await _azureJobMessageQueueClient.ReceiveMessageAsync(visibilityTimeout, cancellationToken)).Value;

            if (message == null)
            {
                _logger.LogInformation("The queue is empty.");
                return null;
            }

            var jobMessage = JobMessage.Parse(message.Body.ToString());

            if (jobMessage == null)
            {
                _logger.LogInformation("Failed to deserialize message.");
                return null;
            }

            // step 2: get jobInfo entity and job lock entity
            var (jobInfoEntity, jobLockEntity) = await AcquireJobEntityByRowKeysAsync(jobMessage.PartitionKey, new List<string> { jobMessage.RowKey, jobMessage.LockRowKey }, cancellationToken);
            var jobInfo = jobInfoEntity.ToJobInfo<TJobInfo>();

            // step 3: check job status
            // delete this message if job is already completed / failed / cancelled
            // if status is running and CancelRequest is true, the job will be dequeued, and jobHosting will continue to handle it
            if (jobInfo.Status is JobStatus.Completed or JobStatus.Failed or JobStatus.Cancelled)
            {
                _logger.LogError($"Discard queue message {message.MessageId}, the job status is {jobInfo.Status}.");
                await _azureJobMessageQueueClient.DeleteMessageAsync(message.MessageId, message.PopReceipt, cancellationToken);

                throw new JobManagementException($"Discard queue message {message.MessageId}, the job status is {jobInfo.Status}.");
            }

            // step 4: check message id
            if (!jobLockEntity.ContainsKey(JobLockEntityProperties.JobMessageId))
            {
                // the message is enqueued and dequeued immediately before the update the message info to table entity, skip processing it this time.
                _logger.LogInformation("The message id in job lock entity is null, skip processing this message this time.");
                return null;
            }

            if (!string.Equals(jobLockEntity.GetString(JobLockEntityProperties.JobMessageId), message.MessageId, StringComparison.OrdinalIgnoreCase))
            {
                _logger.LogError($"Discard queue message {message.MessageId}, the message id is inconsistent with the one in the table entity.");
                await _azureJobMessageQueueClient.DeleteMessageAsync(message.MessageId, message.PopReceipt, cancellationToken);

                throw new JobManagementException(
                    $"Discard queue message {message.MessageId}, the message id is inconsistent with the one in the table entity.");
            }

            // step 5: skip it if the job is running and still active
            if (jobInfo.Status == JobStatus.Running && jobInfo.HeartbeatDateTime.AddSeconds(heartbeatTimeoutSec) > DateTime.UtcNow)
            {
                _logger.LogError($"Job {jobInfo.Id} is still active.");

                throw new JobManagementException($"Job {jobInfo.Id} is still active.");
            }

            // step 6: update jobInfo entity's status to running, also update version and heartbeat
            jobInfo.Status = JobStatus.Running;

            // jobInfo's version is set when dequeue, if there are multi running jobs for this jobInfo, only the last one will keep alive
            jobInfo.Version = DateTimeOffset.UtcNow.Ticks;
            jobInfo.HeartbeatDateTime = DateTime.UtcNow;
            jobInfo.HeartbeatTimeoutSec = heartbeatTimeoutSec;
            var updatedJobInfoEntity = jobInfo.ToTableEntity();

            // step 7: update message pop receipt to job lock entity
            jobLockEntity[JobLockEntityProperties.JobMessagePopReceipt] = message.PopReceipt;

            // step 8: transaction update jobInfo entity and job lock entity
            IEnumerable<TableTransactionAction> transactionUpdateActions = new List<TableTransactionAction>
            {
                new (TableTransactionActionType.UpdateReplace, updatedJobInfoEntity, jobInfoEntity.ETag),
                new (TableTransactionActionType.UpdateReplace, jobLockEntity, jobLockEntity.ETag),
            };

            _ = await _azureJobInfoTableClient.SubmitTransactionAsync(transactionUpdateActions, cancellationToken);

            _logger.LogInformation($"Dequeue job {jobInfo.Id} Successfully.");
            return jobInfo;
        }

        public async Task<JobInfo> GetJobByIdAsync(byte queueType, long jobId, bool returnDefinition, CancellationToken cancellationToken)
        {
            _logger.LogInformation($"Start to get job {jobId}.");

            // step 1: get job reverse index entity
            var jobReverseIndexEntity = await GetJobReverseIndexEntityByIdAsync(queueType, jobId, cancellationToken);

            // step 2: get job info entity
            var selectedProperties = returnDefinition ? null : SelectPropertiesExceptDefinition();

            var jobInfoEntityResponse = await _azureJobInfoTableClient.GetEntityAsync<TableEntity>(
                jobReverseIndexEntity.JobInfoEntityPartitionKey,
                jobReverseIndexEntity.JobInfoEntityRowKey,
                selectedProperties,
                cancellationToken);
            var jobInfoEntity = jobInfoEntityResponse.Value;

            // step 3: convert to job info.
            var jobInfo = jobInfoEntity.ToJobInfo<TJobInfo>();

            _logger.LogInformation($"Get job {jobId} successfully.");
            return jobInfo;
        }

        public async Task<IEnumerable<JobInfo>> GetJobsByIdsAsync(byte queueType, long[] jobIds, bool returnDefinition, CancellationToken cancellationToken)
        {
            _logger.LogInformation($"Start to get jobs {string.Join(",", jobIds)}.");

            var result = new ConcurrentBag<JobInfo>();

            // https://docs.microsoft.com/en-us/dotnet/api/system.threading.semaphoreslim?view=net-6.0
            using (var throttler = new SemaphoreSlim(MaxThreadsCountForGettingJob, MaxThreadsCountForGettingJob))
            {
                var tasks = jobIds.Select(async id =>
                {
                    await throttler.WaitAsync(cancellationToken).ConfigureAwait(false);
                    try
                    {
                        result.Add(await GetJobByIdAsync(queueType, id, returnDefinition, cancellationToken));
                    }
                    finally
                    {
                        throttler.Release();
                    }
                });

                await Task.WhenAll(tasks);
            }

            _logger.LogInformation($"Get jobs {string.Join(",", jobIds)} successfully.");
            return result;
        }

        public async Task<IEnumerable<JobInfo>> GetJobByGroupIdAsync(byte queueType, long groupId, bool returnDefinition, CancellationToken cancellationToken)
        {
            _logger.LogInformation($"Start to get jobs in group {groupId}.");

            var jobs = new List<JobInfo>();

            // job lock entity has the same partition key, so we need to query the row key here
            var selectedProperties = returnDefinition ? null : SelectPropertiesExceptDefinition();

            var queryResult = _azureJobInfoTableClient.QueryAsync<TableEntity>(
                filter: FilterJobInfosByGroupId(queueType, groupId),
                select: selectedProperties,
                cancellationToken: cancellationToken);
            await foreach (var pageResult in queryResult.AsPages().WithCancellation(cancellationToken))
            {
                jobs.AddRange(pageResult.Values.Select(entity => entity.ToJobInfo<TJobInfo>()));
            }

            _logger.LogInformation($"Get jobs in group {groupId} successfully.");
            return jobs;
        }

        public async Task<bool> KeepAliveJobAsync(JobInfo jobInfo, CancellationToken cancellationToken)
        {
            _logger.LogInformation($"Start to keep alive for job {jobInfo.Id}.");

            // step 1: get jobInfo entity and job lock entity
            var (jobInfoEntity, jobLockEntity) = await AcquireJobEntityByJobInfoAsync(jobInfo, cancellationToken);

            // step 2: check version
            // the version is assigned when dequeue,
            // if the version does not match, means there are more than one running jobs for it, only the last one keep alive
            if ((long)jobInfoEntity[JobInfoEntityProperties.Version] != jobInfo.Version)
            {
                _logger.LogError($"Job {jobInfo.Id} precondition failed, version does not match.");

                throw new JobNotExistException($"Job {jobInfo.Id} precondition failed, version does not match.");
            }

            // step 3: update message visibility timeout
            Response<UpdateReceipt>? response = null;
            try
            {
                var visibilityTimeout = TimeSpan.FromSeconds((long)jobInfoEntity[JobInfoEntityProperties.HeartbeatTimeoutSec] <= 0
                    ? DefaultVisibilityTimeoutInSeconds
                    : (long)jobInfoEntity[JobInfoEntityProperties.HeartbeatTimeoutSec]);
                response = await _azureJobMessageQueueClient.UpdateMessageAsync(
                    jobLockEntity.GetString(JobLockEntityProperties.JobMessageId),
                    jobLockEntity.GetString(JobLockEntityProperties.JobMessagePopReceipt),
                    visibilityTimeout: visibilityTimeout,
                    cancellationToken: cancellationToken);
            }
            catch (RequestFailedException ex) when (IsSpecifiedErrorCode(ex, AzureStorageErrorCode.UpdateOrDeleteMessageNotFoundErrorCode))
            {
                string message;
                if (jobInfo.Status is JobStatus.Completed or JobStatus.Failed or JobStatus.Cancelled)
                {
                    message = $"Failed to keep alive for Job {jobInfo.Id}, the job has been completed.";
                    _logger.LogInformation(message);
                }
                else
                {
                    message = $"Failed to keep alive for job {jobInfo.Id}, the job message is not found.";
                    _logger.LogInformation(message);
                }

                throw new JobNotExistException(message, ex);
            }

            // step 5: sync result to jobInfo entity
            // if update message successfully while update table entity failed, then the message pop receipt is invalid,
            // keeping alive always fails to update message, so the message will be visible and dequeue again
            // when re-dequeue, the message pop receipt is updated to table entity,
            // and the previous job will throw JobNotExistException as the version doesn't match, and jobHosting cancels the previous job.
            jobInfoEntity[JobInfoEntityProperties.HeartbeatDateTime] = DateTime.UtcNow;

            jobInfoEntity[JobInfoEntityProperties.Result] = jobInfo.Result;

            // step 6: update message pop receipt to job lock entity
            jobLockEntity[JobLockEntityProperties.JobMessagePopReceipt] = response?.Value.PopReceipt;

            // step 7: transaction update jobInfo entity and job lock entity
            IEnumerable<TableTransactionAction> transactionUpdateActions = new List<TableTransactionAction>
            {
                new (TableTransactionActionType.UpdateReplace, jobInfoEntity, jobInfoEntity.ETag),
                new (TableTransactionActionType.UpdateReplace, jobLockEntity, jobLockEntity.ETag),
            };
            try
            {
                _ = await _azureJobInfoTableClient.SubmitTransactionAsync(transactionUpdateActions, cancellationToken);
            }
            catch (RequestFailedException ex) when (IsSpecifiedErrorCode(ex, AzureStorageErrorCode.RequestBodyTooLargeErrorCode))
            {
                _logger.LogError(ex, "The maximum size of a single table entity is 1MB, the size of result is larger than 1MB.");
                throw;
            }

            // step 8: check if cancel requested
            var shouldCancel = (await GetJobByIdAsync(jobInfo.QueueType, jobInfo.Id, false, cancellationToken)).CancelRequested;

            _logger.LogInformation($"Keep alive for job {jobInfo.Id} successfully.");

            return shouldCancel;
        }

        public async Task CancelJobByGroupIdAsync(byte queueType, long groupId, CancellationToken cancellationToken)
        {
            _logger.LogInformation($"Start to cancel jobs in group {groupId}.");

            var jobInfoEntities = new List<TableEntity>();

            // step 1: query all job ids in a group, using range query for row key to ignore lock/index entities in same partition
            var queryResult = _azureJobInfoTableClient.QueryAsync<TableEntity>(
                filter: FilterJobInfosByGroupId(queueType, groupId),
                cancellationToken: cancellationToken);
            await foreach (var pageResult in queryResult.AsPages().WithCancellation(cancellationToken))
            {
                foreach (var jobInfoEntity in pageResult.Values)
                {
                    // step 2: cancel job.
                    CancelJobInternal(jobInfoEntity);
                    jobInfoEntities.Add(jobInfoEntity);
                }
            }

            // step 3: transaction update the cancelled jobs.
            var transactionActions = jobInfoEntities.Select(entity =>
                new TableTransactionAction(TableTransactionActionType.UpdateReplace, entity, entity.ETag));

            var responseList = await _azureJobInfoTableClient.SubmitTransactionAsync(transactionActions, cancellationToken);
            var batchFailed = responseList.Value.Any(response => response.IsError);

            // step 4: log error and throw exceptions for failure
            if (batchFailed)
            {
                var errorMessage = responseList.Value.Where(response => response.IsError).Select(response => response.ReasonPhrase).First();
                _logger.LogError($"Failed to cancel jobs in group {groupId}. Reason: {errorMessage}");
                throw new JobManagementException($"Failed to cancel jobs in group {groupId}. Reason: {errorMessage}");
            }

            _logger.LogInformation($"Cancel jobs in group {groupId} successfully.");
        }

        public async Task CancelJobByIdAsync(byte queueType, long jobId, CancellationToken cancellationToken)
        {
            _logger.LogInformation($"Start to cancel job {jobId}.");

            // step 1:Load reverse index entity.
            var reverseIndexEntity = await GetJobReverseIndexEntityByIdAsync(queueType, jobId, cancellationToken);

            // step 2: get jobInfo entity
            var jobInfoEntity = (await _azureJobInfoTableClient.GetEntityAsync<TableEntity>(reverseIndexEntity.JobInfoEntityPartitionKey, reverseIndexEntity.JobInfoEntityRowKey, cancellationToken: cancellationToken)).Value;

            // step 3: cancel job
            CancelJobInternal(jobInfoEntity);

            // step 4: update job info entity to table.
            await _azureJobInfoTableClient.UpdateEntityAsync(jobInfoEntity, jobInfoEntity.ETag, cancellationToken: cancellationToken);

            _logger.LogInformation($"Cancel job {jobId} successfully.");
        }

        public async Task CompleteJobAsync(JobInfo jobInfo, bool requestCancellationOnFailure, CancellationToken cancellationToken)
        {
            _logger.LogInformation($"Start to complete job {jobInfo.Id}.");

            // step 1: get jobInfo entity and job lock entity
            var (retrievedJobInfoEntity, jobLockEntity) = await AcquireJobEntityByJobInfoAsync(jobInfo, cancellationToken);

            // step 2: check version
            if ((long)retrievedJobInfoEntity[JobInfoEntityProperties.Version] != jobInfo.Version)
            {
                _logger.LogError($"Job {jobInfo.Id} precondition failed, version does not match.");
                throw new JobNotExistException($"Job {jobInfo.Id} precondition failed, version does not match.");
            }

            // step 3: get shouldCancel
            var shouldCancel = (bool)retrievedJobInfoEntity[JobInfoEntityProperties.CancelRequested];

            // step 4: update status
            // Reference: https://github.com/microsoft/fhir-server/blob/e1117009b6db995672cc4d31457cb3e6f32e19a3/src/Microsoft.Health.Fhir.SqlServer/Features/Schema/Sql/Sprocs/PutJobStatus.sql#L16
            var jobInfoEntity = ((TJobInfo)jobInfo).ToTableEntity();
            if ((int)jobInfoEntity[JobInfoEntityProperties.Status] == (int)JobStatus.Failed)
            {
                jobInfoEntity[JobInfoEntityProperties.Status] = (int)JobStatus.Failed;
            }
            else if (shouldCancel)
            {
                jobInfoEntity[JobInfoEntityProperties.Status] = (int)JobStatus.Cancelled;
            }
            else
            {
                jobInfoEntity[JobInfoEntityProperties.Status] = (int)JobStatus.Completed;
            }

            // step 5: update job info entity to table
            try
            {
                await _azureJobInfoTableClient.UpdateEntityAsync(jobInfoEntity, ETag.All, cancellationToken: cancellationToken);
            }
            catch (RequestFailedException ex) when (IsSpecifiedErrorCode(ex, AzureStorageErrorCode.RequestBodyTooLargeErrorCode))
            {
                _logger.LogError(ex, "The maximum size of a single table entity is 1MB, the size of result is larger than 1MB.");
                throw;
            }

            // step 6: delete message
            // if table entity is updated successfully while delete message fails, then the message is visible and dequeue again,
            // and the message will be deleted since the table entity's status is completed/failed/cancelled
            try
            {
                await _azureJobMessageQueueClient.DeleteMessageAsync(jobLockEntity.GetString(JobLockEntityProperties.JobMessageId), jobLockEntity.GetString(JobLockEntityProperties.JobMessagePopReceipt), cancellationToken: cancellationToken);
            }
            catch (RequestFailedException ex) when (IsSpecifiedErrorCode(ex, AzureStorageErrorCode.UpdateOrDeleteMessageNotFoundErrorCode))
            {
                _logger.LogWarning($"Failed to delete message, the message {jobLockEntity.GetString(JobLockEntityProperties.JobMessageId)} does not exist.");
            }

            // step 7: cancel jobs if requested
            if (requestCancellationOnFailure && jobInfo.Status == JobStatus.Failed)
            {
                await CancelJobByGroupIdAsync(jobInfo.QueueType, jobInfo.GroupId, cancellationToken);
            }

            _logger.LogInformation($"Complete job {jobInfo.Id} successfully.");
        }

        private void TryInitialize()
        {
            try
            {
                _azureJobInfoTableClient.CreateIfNotExists();
                _azureJobMessageQueueClient.CreateIfNotExists();
                _isInitialized = true;
                _logger.LogInformation("Initialize azure storage client successfully.");
            }
            catch (RequestFailedException ex) when (IsAuthenticationError(ex))
            {
                _logger.LogInformation(ex, "Failed to initialize azure storage client due to authentication issue.");
            }
            catch (Exception ex)
            {
                _logger.LogError(ex, "Failed to initialize azure storage client.");
            }
        }

        /// <summary>
        /// Get incremental job ids
        /// </summary>
        /// <param name="queueType">the queue type.</param>
        /// <param name="count">the count of job ids to be retrieved.</param>
        /// <param name="cancellationToken">the cancellation token.</param>
        /// <returns>The job ids, throw exceptions if fails.</returns>
        private async Task<List<long>> GetIncrementalJobIds(byte queueType, int count, CancellationToken cancellationToken)
        {
            var partitionKey = AzureStorageKeyProvider.JobIdPartitionKey(queueType);
            var rowKey = AzureStorageKeyProvider.JobIdRowKey(queueType);
            JobIdEntity entity;
            try
            {
                var response = await _azureJobInfoTableClient.GetEntityAsync<JobIdEntity>(partitionKey, rowKey, cancellationToken: cancellationToken);
                entity = response.Value;
            }
            catch (RequestFailedException ex) when (IsSpecifiedErrorCode(ex, AzureStorageErrorCode.GetEntityNotFoundErrorCode))
            {
                _logger.LogInformation("Failed to get job id entity, the entity doesn't exist, will create one.");

                // create new entity if not exist
                var initialJobIdEntity = new JobIdEntity
                {
                    PartitionKey = partitionKey,
                    RowKey = rowKey,
                    NextJobId = 0,
                };

                try
                {
                    await _azureJobInfoTableClient.AddEntityAsync(initialJobIdEntity, cancellationToken);
                }
                catch (RequestFailedException exception) when (IsSpecifiedErrorCode(exception, AzureStorageErrorCode.AddEntityAlreadyExistsErrorCode))
                {
                    _logger.LogWarning(exception, "Failed to add job id entity, the entity already exists.");
                }

                // get the job id entity again
                entity = (await _azureJobInfoTableClient.GetEntityAsync<JobIdEntity>(partitionKey, rowKey, cancellationToken: cancellationToken)).Value;
            }

            var result = new List<long>();

            for (var i = 0; i < count; i++)
            {
                result.Add(entity.NextJobId);
                entity.NextJobId++;
            }

            try
            {
                await _azureJobInfoTableClient.UpdateEntityAsync(entity, entity.ETag, cancellationToken: cancellationToken);
            }
            catch (RequestFailedException ex) when (IsSpecifiedErrorCode(ex, AzureStorageErrorCode.UpdateEntityPreconditionFailedErrorCode))
            {
                _logger.LogWarning(ex, "Update job id entity conflicts, will try again.");

                // try to get job ids again
                result = await GetIncrementalJobIds(queueType, count, cancellationToken);
            }

            return result;
        }

        private async Task<JobReverseIndexEntity> GetJobReverseIndexEntityByIdAsync(byte queueType, long jobId, CancellationToken cancellationToken)
        {
            var reversePartitionKey = AzureStorageKeyProvider.JobReverseIndexPartitionKey(queueType, jobId);
            var reverseRowKey = AzureStorageKeyProvider.JobReverseIndexRowKey(queueType, jobId);
            var reverseIndexResponse = await _azureJobInfoTableClient.GetEntityAsync<JobReverseIndexEntity>(reversePartitionKey, reverseRowKey, cancellationToken: cancellationToken);
            return reverseIndexResponse.Value;
        }

        private async Task<Tuple<TableEntity, TableEntity>> AcquireJobEntityByJobInfoAsync(
            JobInfo jobInfo,
            CancellationToken cancellationToken)
        {
            EnsureArg.IsNotNull(jobInfo, nameof(jobInfo));

            var pk = AzureStorageKeyProvider.JobInfoPartitionKey(jobInfo.QueueType, jobInfo.GroupId);
            var rks = new List<string>
            {
                AzureStorageKeyProvider.JobLockRowKey(((TJobInfo)jobInfo).JobIdentifier()),
                AzureStorageKeyProvider.JobInfoRowKey(jobInfo.GroupId, jobInfo.Id),
            };

            return await AcquireJobEntityByRowKeysAsync(pk, rks, cancellationToken);
        }

        private async Task<Tuple<TableEntity, TableEntity>> AcquireJobEntityByRowKeysAsync(
            string pk,
            List<string> rks,
            CancellationToken cancellationToken)
        {
            var jobEntityQueryResult = _azureJobInfoTableClient.QueryAsync<TableEntity>(
                filter: TransactionGetByKeys(pk, rks),
                cancellationToken: cancellationToken);

            var retrievedJobInfoEntities = new List<TableEntity>();
            var retrievedJobLockEntities = new List<TableEntity>();

            await foreach (var pageResult in jobEntityQueryResult.AsPages().WithCancellation(cancellationToken))
            {
                retrievedJobInfoEntities.AddRange(pageResult.Values.Where(entity => entity.ContainsKey(JobInfoEntityProperties.Id)));
                retrievedJobLockEntities.AddRange(pageResult.Values.Where(entity => !entity.ContainsKey(JobInfoEntityProperties.Id)));
            }

            return new Tuple<TableEntity, TableEntity>(retrievedJobInfoEntities.First(), retrievedJobLockEntities.First());
        }

        private static bool IsSpecifiedErrorCode(RequestFailedException exception, string expectedErrorCode) =>
            string.Equals(exception.ErrorCode, expectedErrorCode, StringComparison.OrdinalIgnoreCase);

        private static bool IsAuthenticationError(RequestFailedException exception) =>
            string.Equals(exception.ErrorCode, AzureStorageErrorCode.NoAuthenticationInformationErrorCode, StringComparison.OrdinalIgnoreCase) ||
            string.Equals(exception.ErrorCode, AzureStorageErrorCode.InvalidAuthenticationInfoErrorCode, StringComparison.OrdinalIgnoreCase) ||
            string.Equals(exception.ErrorCode, AzureStorageErrorCode.AuthenticationFailedErrorCode, StringComparison.OrdinalIgnoreCase);

        private static string FilterJobInfosByGroupId(byte queueType, long groupId) =>
            $"PartitionKey eq '{AzureStorageKeyProvider.JobInfoPartitionKey(queueType, groupId)}' and RowKey ge '{groupId:D20}' and RowKey lt '{groupId + 1:D20}'";

        private static string TransactionGetByKeys(string pk, List<string> rowKeys) =>
        $"PartitionKey eq '{pk}' and ({string.Join(" or ", rowKeys.Select(rowKey => $"RowKey eq '{rowKey}'"))})";

        private static IEnumerable<string> SelectPropertiesExceptDefinition()
        {
            var type = Type.GetType(typeof(JobInfoEntityProperties).FullName);
            if (type == null)
            {
                throw new JobManagementException("Failed to get JobInfoEntity properties, the type is null.");
            }

            var tableEntityProperties = new[] { "PartitionKey", "RowKey", "Timestamp", "ETag" };
            return tableEntityProperties.Concat(type.GetFields().Select(p => p.Name).Except(new List<string> { JobInfoEntityProperties.Definition }));
        }

        /// <summary>
        /// when cancel a job, always set the cancelRequest to true, and set its status to cancelled only when it's created,
        /// for other cases, shouldCancel will be returned when keep alive, and jobHosting will cancel this job and set job to completed
        /// </summary>
        private static void CancelJobInternal(TableEntity jobInfoEntity)
        {
            // set jobInfo entity's cancel request to true.
            jobInfoEntity[JobInfoEntityProperties.CancelRequested] = true;

            // only set job status to cancelled when the job status is created.
            if ((int)jobInfoEntity[JobInfoEntityProperties.Status] == (int)JobStatus.Created)
            {
                jobInfoEntity[JobInfoEntityProperties.Status] = (int)JobStatus.Cancelled;
            }
        }
    }
}<|MERGE_RESOLUTION|>--- conflicted
+++ resolved
@@ -248,11 +248,7 @@
 
                 jobInfos = jobInfoEntities.Select(entity => entity.ToJobInfo<TJobInfo>()).ToList();
 
-<<<<<<< HEAD
-            _logger.LogInformation($"Enqueue jobs {string.Join(",", jobInfos.Select(jobInfo => jobInfo.Id).ToList())} successfully.");
-=======
                 _logger.LogInformation($"Enqueue jobs '{string.Join(",", jobInfos.Select(jobInfo => jobInfo.Id).ToList())}' successfully.");
->>>>>>> 85e5ce1e
 
                 return jobInfos;
             }
