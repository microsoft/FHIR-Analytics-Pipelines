﻿// -------------------------------------------------------------------------------------------------
// Copyright (c) Microsoft Corporation. All rights reserved.
// Licensed under the MIT License (MIT). See LICENSE in the repo root for license information.
// -------------------------------------------------------------------------------------------------

using System;
using Microsoft.Health.Fhir.Synapse.Common.Models.Jobs;

namespace Microsoft.Health.Fhir.Synapse.Common.Models.Tasks
{
    public class TaskContext
    {
        // TODO: Refine this together with TaskExecutor class. Maybe this is more like a task class.
        public TaskContext(
            string id,
            string jobId,
            string resourceType,
            DateTimeOffset startTime,
            DateTimeOffset endTime,
            string continuationToken,
            int searchCount = 0,
            int processedCount = 0,
            int skippedCount = 0,
            int partId = 0,
            bool isCompleted = false)
        {
            Id = id;
            JobId = jobId;
            ResourceType = resourceType;
            StartTime = startTime;
            EndTime = endTime;
            ContinuationToken = continuationToken;
            SearchCount = searchCount;
            ProcessedCount = processedCount;
            SkippedCount = skippedCount;
            PartId = partId;
            IsCompleted = isCompleted;
        }

<<<<<<< HEAD
        public static TaskContext Create(
            string resourceType,
            Job job)
        {
            var isCompleted = job.CompletedResources.Contains(resourceType);

            return new TaskContext(
                Guid.NewGuid().ToString("N"),
                job.Id,
                resourceType,
                job.DataPeriod.Start,
                job.DataPeriod.End,
                job.ResourceProgresses[resourceType],
                job.TotalResourceCounts[resourceType],
                job.ProcessedResourceCounts[resourceType],
                job.SkippedResourceCounts[resourceType],
                job.PartIds[resourceType],
                isCompleted);
        }

=======
>>>>>>> bb3aac53
        /// <summary>
        /// Task id.
        /// </summary>
        public string Id { get; set; }

        /// <summary>
        /// Job id.
        /// </summary>
        public string JobId { get; set; }

        /// <summary>
        /// Resource type for task.
        /// </summary>
        public string ResourceType { get; set; }

        /// <summary>
        /// Start time for task.
        /// </summary>
        public DateTimeOffset StartTime { get; set; }

        /// <summary>
        /// End time for task.
        /// </summary>
        public DateTimeOffset EndTime { get; set; }

        /// <summary>
        /// Part id for task output files.
        /// The format is '{Resource}_{JobId}_{PartId}.parquet', e.g. Patient_1ab3edcefsi789ed_0001.parquet.
        /// </summary>
        public int PartId { get; set; }

        /// <summary>
        /// Task progress.
        /// </summary>
        public string ContinuationToken { get; set; }

        /// <summary>
        /// Search count.
        /// </summary>
        public int SearchCount { get; set; }

        /// <summary>
        /// Skipped count.
        /// </summary>
        public int SkippedCount { get; set; }

        /// <summary>
        /// Processed count.
        /// </summary>
        public int ProcessedCount { get; set; }

        /// <summary>
        /// Has completed all resources.
        /// </summary>
        public bool IsCompleted { get; set; }

        public static TaskContext Create(
            string resourceType,
            Job job)
        {
            var isCompleted = string.IsNullOrEmpty(job.ResourceProgresses[resourceType])
                && job.TotalResourceCounts[resourceType] > 0;

            return new TaskContext(
                Guid.NewGuid().ToString("N"),
                job.Id,
                resourceType,
                job.DataPeriod.Start,
                job.DataPeriod.End,
                job.ResourceProgresses[resourceType],
                job.TotalResourceCounts[resourceType],
                job.ProcessedResourceCounts[resourceType],
                job.SkippedResourceCounts[resourceType],
                job.PartIds[resourceType],
                isCompleted);
        }
    }
}<|MERGE_RESOLUTION|>--- conflicted
+++ resolved
@@ -37,29 +37,6 @@
             IsCompleted = isCompleted;
         }
 
-<<<<<<< HEAD
-        public static TaskContext Create(
-            string resourceType,
-            Job job)
-        {
-            var isCompleted = job.CompletedResources.Contains(resourceType);
-
-            return new TaskContext(
-                Guid.NewGuid().ToString("N"),
-                job.Id,
-                resourceType,
-                job.DataPeriod.Start,
-                job.DataPeriod.End,
-                job.ResourceProgresses[resourceType],
-                job.TotalResourceCounts[resourceType],
-                job.ProcessedResourceCounts[resourceType],
-                job.SkippedResourceCounts[resourceType],
-                job.PartIds[resourceType],
-                isCompleted);
-        }
-
-=======
->>>>>>> bb3aac53
         /// <summary>
         /// Task id.
         /// </summary>
@@ -120,8 +97,7 @@
             string resourceType,
             Job job)
         {
-            var isCompleted = string.IsNullOrEmpty(job.ResourceProgresses[resourceType])
-                && job.TotalResourceCounts[resourceType] > 0;
+            var isCompleted = job.CompletedResources.Contains(resourceType);
 
             return new TaskContext(
                 Guid.NewGuid().ToString("N"),
