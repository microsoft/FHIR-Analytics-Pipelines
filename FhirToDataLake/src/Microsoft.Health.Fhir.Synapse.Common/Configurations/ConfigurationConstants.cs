﻿// -------------------------------------------------------------------------------------------------
// Copyright (c) Microsoft Corporation. All rights reserved.
// Licensed under the MIT License (MIT). See LICENSE in the repo root for license information.
// -------------------------------------------------------------------------------------------------

using System.Collections.Generic;
using System.Text.RegularExpressions;

namespace Microsoft.Health.Fhir.Synapse.Common.Configurations
{
    public static class ConfigurationConstants
    {
        public const string JobConfigurationKey = "job";

        public const string FilterConfigurationKey = "filter";

        public const string FhirServerConfigurationKey = "fhirServer";

        public const string DataLakeStoreConfigurationKey = "dataLakeStore";

        public const string ArrowConfigurationKey = "arrow";

        public const string SchemaConfigurationKey = "schema";

        public const string SchedulerConfigurationKey = "scheduler";

        public const string HealthCheckConfigurationKey = "healthCheck";

        public const string StorageConfigurationKey = "storage";

        public const char ImageDigestDelimiter = '@';
        public const char ImageTagDelimiter = ':';
        public const char ImageRegistryDelimiter = '/';

        // Reference docker's image name format: https://docs.docker.com/engine/reference/commandline/tag/#extended-description
        public static readonly Regex ImageNameRegex = new Regex(@"^[a-z0-9]+(([_\.]|_{2}|\-+)[a-z0-9]+)*(\/[a-z0-9]+(([_\.]|_{2}|\-+)[a-z0-9]+)*)*$");

<<<<<<< HEAD
        public const string StorageEmulatorConnectionString = "UseDevelopmentStorage=true";
=======
        // Currently the pipeline support FHIR R4 and R5 schemas.
        public static readonly HashSet<FhirVersion> SupportedFhirVersions = new () { FhirVersion.R4, FhirVersion.R5 };
>>>>>>> 33b6da88
    }
}<|MERGE_RESOLUTION|>--- conflicted
+++ resolved
@@ -35,11 +35,9 @@
         // Reference docker's image name format: https://docs.docker.com/engine/reference/commandline/tag/#extended-description
         public static readonly Regex ImageNameRegex = new Regex(@"^[a-z0-9]+(([_\.]|_{2}|\-+)[a-z0-9]+)*(\/[a-z0-9]+(([_\.]|_{2}|\-+)[a-z0-9]+)*)*$");
 
-<<<<<<< HEAD
-        public const string StorageEmulatorConnectionString = "UseDevelopmentStorage=true";
-=======
         // Currently the pipeline support FHIR R4 and R5 schemas.
         public static readonly HashSet<FhirVersion> SupportedFhirVersions = new () { FhirVersion.R4, FhirVersion.R5 };
->>>>>>> 33b6da88
+
+        public const string StorageEmulatorConnectionString = "UseDevelopmentStorage=true";
     }
 }