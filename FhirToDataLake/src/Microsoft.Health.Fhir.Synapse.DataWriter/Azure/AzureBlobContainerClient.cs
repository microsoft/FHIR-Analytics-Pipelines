--- conflicted
+++ resolved
@@ -27,14 +27,9 @@
 {
     public class AzureBlobContainerClient : IAzureBlobContainerClient
     {
-<<<<<<< HEAD
-        private readonly BlobContainerClient _blobContainerClient;
-        private readonly DataLakeFileSystemClient _dataLakeFileSystemClient;
-        private readonly IDiagnosticLogger _diagnosticLogger;
-=======
         private readonly ITokenCredentialProvider _credentialProvider;
         private readonly Uri _storageUri;
->>>>>>> 00d1e9b0
+        private readonly IDiagnosticLogger _diagnosticLogger;
         private readonly ILogger<AzureBlobContainerClient> _logger;
 
         private readonly object _blobContainerClientLock = new object ();
@@ -152,14 +147,9 @@
             }
             catch (RequestFailedException ex)
             {
-<<<<<<< HEAD
                 _diagnosticLogger.LogError($"Create container {_blobContainerClient.Name} failed. Reason: {ex}");
                 _logger.LogInformation(ex, $"Create container {_blobContainerClient.Name} failed. Reason: {ex}");
                 throw new AzureBlobOperationFailedException($"Create container {_blobContainerClient.Name} failed.", ex);
-=======
-                _logger.LogError(ex, $"Create container {blobContainerClient.Name} failed. Reason: {ex}");
-                throw new AzureBlobOperationFailedException($"Create container {blobContainerClient.Name} failed.", ex);
->>>>>>> 00d1e9b0
             }
             catch (Exception ex)
             {
@@ -449,16 +439,7 @@
 
         public async IAsyncEnumerable<PathItem> ListPathsAsync(string directory, [EnumeratorCancellation]CancellationToken cancellationToken = default)
         {
-<<<<<<< HEAD
-            try
-=======
-            // Enumerate all paths in folder, see List directory contents https://docs.microsoft.com/en-us/azure/storage/blobs/data-lake-storage-directory-file-acl-dotnet#list-directory-contents
-            var directoryClient = DataLakeFileSystemClient.GetDirectoryClient(directory);
-            IAsyncEnumerator<PathItem> asyncEnumerator = directoryClient.GetPathsAsync(true, cancellationToken: cancellationToken).GetAsyncEnumerator(cancellationToken);
-
-            PathItem item;
-            do
->>>>>>> 00d1e9b0
+            try
             {
                 // Enumerate all paths in folder, see List directory contents https://docs.microsoft.com/en-us/azure/storage/blobs/data-lake-storage-directory-file-acl-dotnet#list-directory-contents
                 var directoryClient = _dataLakeFileSystemClient.GetDirectoryClient(directory);
