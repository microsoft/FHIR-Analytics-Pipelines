{
<<<<<<< HEAD
    "fhirServer": {
        "serverUrl": "",
        "version": "R4",
        "authentication": "None"
    },
    "dataLakeStore": {
        "storageUrl": ""
    },
    "job": {
        "queueType": "FhirToDataLake",
        "tableUrl": "",
        "queueUrl": "",
        "jobInfoTableName": "jobinfotable",
        "metadataTableName": "metadatatable",
        "jobInfoQueueName": "jobinfoqueue",
        "schedulerCronExpression": "0 */5 * * * *",
        "containerName": "",
        "startTime": "",
        "endTime": ""
    },
    "filter": {
        "enableExternalFilter": false,
        "filterImageReference": "",
        "filterConfigurationFileName": "",
        "filterScope": "System",
        "groupId": "",
        "requiredTypes": "",
        "typeFilters": ""
    },
    "arrow": {
        "readOptions": {
            "useThreads": true,
            "blockSize": 30485760
        },
        "writeOptions": {
            "writeBatchSize": 100,
            "compression": "SNAPPY"
        }
    },
    "schema": {
        "enableCustomizedSchema": false,
        "schemaImageReference": ""
    },
    "scheduler": {
        "maxConcurrencyCount": 10
    },
    "healthCheck": {
        "healthCheckTimeoutInSeconds": 30,
        "healthCheckTimeIntervalInSeconds": 60
    },
    "storage": {
        "externalStorageConnectionString": "",
        "internalStorageConnectionString": ""
    }
=======
  "configVersion": 1,
  "fhirServer": {
    "serverUrl": "",
    "version": "R4",
    "authentication": "None"
  },
  "dataLakeStore": {
    "storageUrl": ""
  },
  "job": {
    "queueType": "FhirToDataLake",
    "tableUrl": "",
    "queueUrl": "",
    "jobInfoTableName": "jobinfotable",
    "metadataTableName": "metadatatable",
    "jobInfoQueueName": "jobinfoqueue",
    "schedulerCronExpression": "0 */5 * * * *",
    "containerName": "",
    "startTime": "",
    "endTime": "",
    "maxRunningJobCount": 10,
    "maxQueuedJobCountPerOrchestration": 100
  },
  "filter": {
    "enableExternalFilter": false,
    "filterImageReference": "",
    "filterConfigurationFileName": "",
    "filterScope": "System",
    "groupId": "",
    "requiredTypes": "",
    "typeFilters": ""
  },
  "arrow": {
    "readOptions": {
      "useThreads": true,
      "blockSize": 30485760
    },
    "writeOptions": {
      "writeBatchSize": 100,
      "compression": "SNAPPY"
    }
  },
  "schema": {
    "enableCustomizedSchema": false,
    "schemaImageReference": ""
  },
  "healthCheck": {
    "healthCheckTimeoutInSeconds": 30,
    "healthCheckTimeIntervalInSeconds": 60
  },
  "storage": {
    "externalStorageConnectionString": "",
    "internalStorageConnectionString": ""
  }
>>>>>>> 40453b63
}<|MERGE_RESOLUTION|>--- conflicted
+++ resolved
@@ -1,60 +1,4 @@
 {
-<<<<<<< HEAD
-    "fhirServer": {
-        "serverUrl": "",
-        "version": "R4",
-        "authentication": "None"
-    },
-    "dataLakeStore": {
-        "storageUrl": ""
-    },
-    "job": {
-        "queueType": "FhirToDataLake",
-        "tableUrl": "",
-        "queueUrl": "",
-        "jobInfoTableName": "jobinfotable",
-        "metadataTableName": "metadatatable",
-        "jobInfoQueueName": "jobinfoqueue",
-        "schedulerCronExpression": "0 */5 * * * *",
-        "containerName": "",
-        "startTime": "",
-        "endTime": ""
-    },
-    "filter": {
-        "enableExternalFilter": false,
-        "filterImageReference": "",
-        "filterConfigurationFileName": "",
-        "filterScope": "System",
-        "groupId": "",
-        "requiredTypes": "",
-        "typeFilters": ""
-    },
-    "arrow": {
-        "readOptions": {
-            "useThreads": true,
-            "blockSize": 30485760
-        },
-        "writeOptions": {
-            "writeBatchSize": 100,
-            "compression": "SNAPPY"
-        }
-    },
-    "schema": {
-        "enableCustomizedSchema": false,
-        "schemaImageReference": ""
-    },
-    "scheduler": {
-        "maxConcurrencyCount": 10
-    },
-    "healthCheck": {
-        "healthCheckTimeoutInSeconds": 30,
-        "healthCheckTimeIntervalInSeconds": 60
-    },
-    "storage": {
-        "externalStorageConnectionString": "",
-        "internalStorageConnectionString": ""
-    }
-=======
   "configVersion": 1,
   "fhirServer": {
     "serverUrl": "",
@@ -109,5 +53,4 @@
     "externalStorageConnectionString": "",
     "internalStorageConnectionString": ""
   }
->>>>>>> 40453b63
 }