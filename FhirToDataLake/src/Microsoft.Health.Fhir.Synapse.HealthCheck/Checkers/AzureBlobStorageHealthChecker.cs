﻿// -------------------------------------------------------------------------------------------------
// Copyright (c) Microsoft Corporation. All rights reserved.
// Licensed under the MIT License (MIT). See LICENSE in the repo root for license information.
// -------------------------------------------------------------------------------------------------

using System;
using System.IO;
using System.Text;
using System.Threading;
using System.Threading.Tasks;
using EnsureThat;
using Microsoft.Extensions.Logging;
using Microsoft.Extensions.Options;
using Microsoft.Health.Fhir.Synapse.Common.Configurations;
using Microsoft.Health.Fhir.Synapse.DataWriter.Azure;
using Microsoft.Health.Fhir.Synapse.HealthCheck.Models;

namespace Microsoft.Health.Fhir.Synapse.HealthCheck.Checkers
{
    public class AzureBlobStorageHealthChecker : BaseHealthChecker
    {
        public const string HealthCheckBlobPrefix = ".healthcheck";
        private readonly IAzureBlobContainerClient _blobContainerClient;

        public AzureBlobStorageHealthChecker(
            IAzureBlobContainerClientFactory azureBlobContainerClientFactory,
            IOptions<JobConfiguration> jobConfiguration,
            IOptions<DataLakeStoreConfiguration> storeConfiguration,
            ILogger<AzureBlobStorageHealthChecker> logger)
            : base(HealthCheckTypes.AzureBlobStorageCanReadWrite, false, logger)
        {
            EnsureArg.IsNotNull(azureBlobContainerClientFactory, nameof(azureBlobContainerClientFactory));
            EnsureArg.IsNotNull(jobConfiguration, nameof(jobConfiguration));
            EnsureArg.IsNotNull(storeConfiguration, nameof(storeConfiguration));

            _blobContainerClient = azureBlobContainerClientFactory.Create(storeConfiguration.Value.StorageUrl, jobConfiguration.Value.ContainerName);
        }

        protected override async Task<HealthCheckResult> PerformHealthCheckImplAsync(CancellationToken cancellationToken)
        {
            var healthCheckResult = new HealthCheckResult(HealthCheckTypes.AzureBlobStorageCanReadWrite, false);
<<<<<<< HEAD
=======
            var blobPath = $"{HealthCheckBlobPrefix}";
>>>>>>> c8862820

            try
            {
                // Ensure we can write to the storage account
<<<<<<< HEAD
                var blobPath = $"{HealthCheckBlobPrefix}";

                byte[] bytes = Encoding.UTF8.GetBytes(HealthCheckBlobPrefix);
                using MemoryStream stream = new(bytes);
                await _blobContainerClient.UpdateBlobAsync(blobPath, stream, cancellationToken);
            }
            catch(Exception e)
            {
                healthCheckResult.Status = HealthCheckStatus.UNHEALTHY;
                healthCheckResult.ErrorMessage = "Write content to blob failed." + e.Message;
=======
                byte[] bytes = Encoding.UTF8.GetBytes(HealthCheckBlobPrefix);
                using MemoryStream stream = new (bytes);
                await _blobContainerClient.UpdateBlobAsync(blobPath, stream, cancellationToken);
            }
            catch (Exception e)
            {
                healthCheckResult.Status = HealthCheckStatus.UNHEALTHY;
                healthCheckResult.ErrorMessage = "Write content to blob failed." + e.Message;
                return healthCheckResult;
>>>>>>> c8862820
            }

            try
            {
                // Ensure we can read from the storage account
                var healthCheckStream = await _blobContainerClient.GetBlobAsync(blobPath, cancellationToken: cancellationToken);
                string healthCheckContent;
                healthCheckStream.Position = 0;
<<<<<<< HEAD
                using StreamReader reader = new(healthCheckStream, Encoding.UTF8);
                healthCheckContent = reader.ReadToEnd();
            }
            catch (Exception e)
            {
                healthCheckResult.Status = HealthCheckStatus.UNHEALTHY;
                healthCheckResult.ErrorMessage = "Read content from blob failed." + e.Message;
            }

            
=======
                using StreamReader reader = new (healthCheckStream, Encoding.UTF8);
                healthCheckContent = reader.ReadToEnd();
>>>>>>> c8862820

                if (!Equals(healthCheckContent, HealthCheckBlobPrefix))
                {
                    healthCheckResult.Status = HealthCheckStatus.UNHEALTHY;
                    healthCheckResult.ErrorMessage = "Read/Write content from blob failed.";
                    return healthCheckResult;
                }
            }
            catch (Exception e)
            {
                healthCheckResult.Status = HealthCheckStatus.UNHEALTHY;
<<<<<<< HEAD
                healthCheckResult.ErrorMessage = "Read/Write content from blob failed.";
=======
                healthCheckResult.ErrorMessage = "Read content from blob failed." + e.Message;
                return healthCheckResult;
>>>>>>> c8862820
            }

            healthCheckResult.Status = HealthCheckStatus.HEALTHY;
            return healthCheckResult;
        }
    }
}<|MERGE_RESOLUTION|>--- conflicted
+++ resolved
@@ -20,6 +20,7 @@
     public class AzureBlobStorageHealthChecker : BaseHealthChecker
     {
         public const string HealthCheckBlobPrefix = ".healthcheck";
+        public const string HealthCheckUploadedContent = "healthCheckContent";
         private readonly IAzureBlobContainerClient _blobContainerClient;
 
         public AzureBlobStorageHealthChecker(
@@ -39,61 +40,25 @@
         protected override async Task<HealthCheckResult> PerformHealthCheckImplAsync(CancellationToken cancellationToken)
         {
             var healthCheckResult = new HealthCheckResult(HealthCheckTypes.AzureBlobStorageCanReadWrite, false);
-<<<<<<< HEAD
-=======
-            var blobPath = $"{HealthCheckBlobPrefix}";
->>>>>>> c8862820
+            var blobPath = HealthCheckBlobPrefix;
 
             try
             {
                 // Ensure we can write to the storage account
-<<<<<<< HEAD
-                var blobPath = $"{HealthCheckBlobPrefix}";
-
-                byte[] bytes = Encoding.UTF8.GetBytes(HealthCheckBlobPrefix);
-                using MemoryStream stream = new(bytes);
-                await _blobContainerClient.UpdateBlobAsync(blobPath, stream, cancellationToken);
-            }
-            catch(Exception e)
-            {
-                healthCheckResult.Status = HealthCheckStatus.UNHEALTHY;
-                healthCheckResult.ErrorMessage = "Write content to blob failed." + e.Message;
-=======
-                byte[] bytes = Encoding.UTF8.GetBytes(HealthCheckBlobPrefix);
-                using MemoryStream stream = new (bytes);
-                await _blobContainerClient.UpdateBlobAsync(blobPath, stream, cancellationToken);
+                await UploadToBlobAsync(HealthCheckUploadedContent, blobPath, cancellationToken);
             }
             catch (Exception e)
             {
                 healthCheckResult.Status = HealthCheckStatus.UNHEALTHY;
-                healthCheckResult.ErrorMessage = "Write content to blob failed." + e.Message;
+                healthCheckResult.ErrorMessage = $"Write content to blob failed. {e.Message}";
                 return healthCheckResult;
->>>>>>> c8862820
             }
 
             try
             {
                 // Ensure we can read from the storage account
-                var healthCheckStream = await _blobContainerClient.GetBlobAsync(blobPath, cancellationToken: cancellationToken);
-                string healthCheckContent;
-                healthCheckStream.Position = 0;
-<<<<<<< HEAD
-                using StreamReader reader = new(healthCheckStream, Encoding.UTF8);
-                healthCheckContent = reader.ReadToEnd();
-            }
-            catch (Exception e)
-            {
-                healthCheckResult.Status = HealthCheckStatus.UNHEALTHY;
-                healthCheckResult.ErrorMessage = "Read content from blob failed." + e.Message;
-            }
-
-            
-=======
-                using StreamReader reader = new (healthCheckStream, Encoding.UTF8);
-                healthCheckContent = reader.ReadToEnd();
->>>>>>> c8862820
-
-                if (!Equals(healthCheckContent, HealthCheckBlobPrefix))
+                string result = await DownloadFromBlobAsync(blobPath, cancellationToken);
+                if (!Equals(result, HealthCheckUploadedContent))
                 {
                     healthCheckResult.Status = HealthCheckStatus.UNHEALTHY;
                     healthCheckResult.ErrorMessage = "Read/Write content from blob failed.";
@@ -103,16 +68,27 @@
             catch (Exception e)
             {
                 healthCheckResult.Status = HealthCheckStatus.UNHEALTHY;
-<<<<<<< HEAD
-                healthCheckResult.ErrorMessage = "Read/Write content from blob failed.";
-=======
-                healthCheckResult.ErrorMessage = "Read content from blob failed." + e.Message;
+                healthCheckResult.ErrorMessage = $"Read content from blob failed. {e.Message}";
                 return healthCheckResult;
->>>>>>> c8862820
             }
 
             healthCheckResult.Status = HealthCheckStatus.HEALTHY;
             return healthCheckResult;
         }
+
+        private async Task UploadToBlobAsync(string uploadedContent, string blobPath, CancellationToken cancellationToken)
+        {
+            byte[] bytes = Encoding.UTF8.GetBytes(uploadedContent);
+            using MemoryStream stream = new (bytes);
+            await _blobContainerClient.UpdateBlobAsync(blobPath, stream, cancellationToken);
+        }
+
+        private async Task<string> DownloadFromBlobAsync(string blobPath, CancellationToken cancellationToken)
+        {
+            using var resultStream = await _blobContainerClient.GetBlobAsync(blobPath, cancellationToken: cancellationToken);
+            resultStream.Position = 0;
+            using StreamReader reader = new (resultStream, Encoding.UTF8);
+            return reader.ReadToEnd();
+        }
     }
 }