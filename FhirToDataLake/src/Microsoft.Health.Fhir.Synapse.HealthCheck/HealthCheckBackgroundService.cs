--- conflicted
+++ resolved
@@ -64,17 +64,12 @@
                     _logger.LogInformation($"Finished health checks: {string.Join(',', healthStatus.HealthCheckResults.Select(x => string.Format("{0}:{1}", x.Name, x.Status)))}.");
 
                     // Todo: Send notification to mediator and remove listeners here.
-<<<<<<< HEAD
                     List<Task> listenerTasks = _healthCheckListeners.Select(l => l.ProcessHealthStatusAsync(healthStatus, cancellationToken)).ToList();
-                    _metricsLogger.LogHealthStatusMetric(healthStatus.Status == Models.HealthCheckStatus.HEALTHY ? 1 : 0);
-=======
-                    var listenerTasks = _healthCheckListeners.Select(l => l.ProcessHealthStatusAsync(healthStatus, cancellationToken)).ToList();
-                    foreach (var component in healthStatus.HealthCheckResults)
+                    foreach (HealthCheckResult component in healthStatus.HealthCheckResults)
                     {
                         _metricsLogger.LogHealthStatusMetric(component.Name, !component.IsCritical, component.Status == Models.HealthCheckStatus.HEALTHY ? 1 : 0);
                     }
 
->>>>>>> 516ed5f9
                     await Task.WhenAll(listenerTasks);
                     await delayTask;
                 }
