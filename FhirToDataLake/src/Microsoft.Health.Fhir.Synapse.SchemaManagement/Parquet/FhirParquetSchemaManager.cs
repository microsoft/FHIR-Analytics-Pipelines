﻿// -------------------------------------------------------------------------------------------------
// Copyright (c) Microsoft Corporation. All rights reserved.
// Licensed under the MIT License (MIT). See LICENSE in the repo root for license information.
// -------------------------------------------------------------------------------------------------

using System.Collections.Generic;
using System.Linq;
using Microsoft.Extensions.Logging;
using Microsoft.Extensions.Options;
using Microsoft.Health.Fhir.Synapse.Common.Configurations;
using Microsoft.Health.Fhir.Synapse.SchemaManagement.Parquet.SchemaProvider;

namespace Microsoft.Health.Fhir.Synapse.SchemaManagement.Parquet
{
    public class FhirParquetSchemaManager : IFhirSchemaManager<FhirParquetSchemaNode>
    {
        private readonly Dictionary<string, List<string>> _schemaTypesMap;
        private readonly Dictionary<string, FhirParquetSchemaNode> _resourceSchemaNodesMap;
        private readonly ILogger<FhirParquetSchemaManager> _logger;
        private readonly IParquetSchemaProvider _defaultSchemaProvider;
<<<<<<< HEAD
=======
        private readonly IParquetSchemaProvider _customizedSchemaProvider;
>>>>>>> 855178df

        public FhirParquetSchemaManager(
            IOptions<SchemaConfiguration> schemaConfiguration,
            ParquetSchemaProviderDelegate parquetSchemaDelegate,
            ILogger<FhirParquetSchemaManager> logger)
        {
            _logger = logger;

            _defaultSchemaProvider = parquetSchemaDelegate(FhirParquetSchemaConstants.DefaultSchemaProviderKey);

            // Get default schema, the default schema keys are resource types, like "Patient", "Encounter".
            _resourceSchemaNodesMap = _defaultSchemaProvider.GetSchemasAsync(schemaConfiguration.Value.SchemaCollectionDirectory).Result;
            _logger.LogInformation($"{_resourceSchemaNodesMap.Count} resource default schemas have been loaded.");

            if (schemaConfiguration.Value.EnableCustomizedSchema)
            {
                var customizedSchemaProvider = parquetSchemaDelegate(FhirParquetSchemaConstants.CustomSchemaProviderKey);

                // Get default schema, the customized schema keys are resource types with "_customized" suffix, like "Patient_Customized", "Encounter_Customized".
<<<<<<< HEAD
                var resourceCustomizedSchemaNodesMap = customizedSchemaProvider.GetSchemasAsync(
                    schemaConfiguration.Value.ContainerRegistry.SchemaImageReference).Result;

=======
                var resourceCustomizedSchemaNodesMap = customizedSchemaProvider.GetSchemasAsync(schemaConfiguration.Value.CustomizedSchemaImageReference).Result;
>>>>>>> 855178df
                _logger.LogInformation($"{resourceCustomizedSchemaNodesMap.Count} resource customized schemas have been loaded.");
                _resourceSchemaNodesMap = _resourceSchemaNodesMap.Concat(resourceCustomizedSchemaNodesMap).ToDictionary(x => x.Key, x => x.Value);
            }

            _logger.LogInformation($"Initialize FHIR schemas completed.");

            _schemaTypesMap = new Dictionary<string, List<string>>();

            // Temporarily set schema type list only contains single value for each resource type
            // E.g:
            // Schema list for "Patient" resource is ["Patient"]
            // Schema list for "Observation" resource is ["Observation"]
            foreach (var schemaNodeItem in _resourceSchemaNodesMap)
            {
                if (_schemaTypesMap.ContainsKey(schemaNodeItem.Value.Type))
                {
                    _schemaTypesMap[schemaNodeItem.Value.Type].Add(schemaNodeItem.Key);
                }
                else
                {
                    _schemaTypesMap.Add(schemaNodeItem.Value.Type, new List<string>() { schemaNodeItem.Key });
                }
            }
        }

        public List<string> GetSchemaTypes(string resourceType)
        {
            if (!_schemaTypesMap.ContainsKey(resourceType))
            {
                _logger.LogError($"Schema types for {resourceType} is empty.");
                return new List<string>();
            }

            return _schemaTypesMap[resourceType];
        }

        public FhirParquetSchemaNode GetSchema(string schemaType)
        {
            if (!_resourceSchemaNodesMap.ContainsKey(schemaType))
            {
                _logger.LogError($"Schema for schema type {schemaType} is not supported.");
                return null;
            }

            return _resourceSchemaNodesMap[schemaType];
        }

        public Dictionary<string, FhirParquetSchemaNode> GetAllSchemas()
        {
            return new Dictionary<string, FhirParquetSchemaNode>(_resourceSchemaNodesMap);
        }
    }
}<|MERGE_RESOLUTION|>--- conflicted
+++ resolved
@@ -18,10 +18,7 @@
         private readonly Dictionary<string, FhirParquetSchemaNode> _resourceSchemaNodesMap;
         private readonly ILogger<FhirParquetSchemaManager> _logger;
         private readonly IParquetSchemaProvider _defaultSchemaProvider;
-<<<<<<< HEAD
-=======
         private readonly IParquetSchemaProvider _customizedSchemaProvider;
->>>>>>> 855178df
 
         public FhirParquetSchemaManager(
             IOptions<SchemaConfiguration> schemaConfiguration,
@@ -41,13 +38,9 @@
                 var customizedSchemaProvider = parquetSchemaDelegate(FhirParquetSchemaConstants.CustomSchemaProviderKey);
 
                 // Get default schema, the customized schema keys are resource types with "_customized" suffix, like "Patient_Customized", "Encounter_Customized".
-<<<<<<< HEAD
                 var resourceCustomizedSchemaNodesMap = customizedSchemaProvider.GetSchemasAsync(
                     schemaConfiguration.Value.ContainerRegistry.SchemaImageReference).Result;
 
-=======
-                var resourceCustomizedSchemaNodesMap = customizedSchemaProvider.GetSchemasAsync(schemaConfiguration.Value.CustomizedSchemaImageReference).Result;
->>>>>>> 855178df
                 _logger.LogInformation($"{resourceCustomizedSchemaNodesMap.Count} resource customized schemas have been loaded.");
                 _resourceSchemaNodesMap = _resourceSchemaNodesMap.Concat(resourceCustomizedSchemaNodesMap).ToDictionary(x => x.Key, x => x.Value);
             }
