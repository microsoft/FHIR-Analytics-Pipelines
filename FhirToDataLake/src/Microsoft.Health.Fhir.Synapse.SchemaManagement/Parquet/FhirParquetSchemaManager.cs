﻿// -------------------------------------------------------------------------------------------------
// Copyright (c) Microsoft Corporation. All rights reserved.
// Licensed under the MIT License (MIT). See LICENSE in the repo root for license information.
// -------------------------------------------------------------------------------------------------

using System.Collections.Generic;
using System.Linq;
using EnsureThat;
using Microsoft.Build.Framework.Profiler;
using Microsoft.Extensions.Logging;
using Microsoft.Extensions.Options;
using Microsoft.Health.Fhir.Synapse.Common.Configurations;
using Microsoft.Health.Fhir.Synapse.Common.Logging;
using Microsoft.Health.Fhir.Synapse.SchemaManagement.Parquet.SchemaProvider;

namespace Microsoft.Health.Fhir.Synapse.SchemaManagement.Parquet
{
    public class FhirParquetSchemaManager : IFhirSchemaManager<FhirParquetSchemaNode>
    {
        private readonly ParquetSchemaProviderDelegate _schemaProviderDelegate;
        private readonly bool _enableCustomizedSchema;
        private readonly ILogger<FhirParquetSchemaManager> _logger;

        private readonly object _schemaTypesMaplock = new object();
        private readonly object _schemasMaplock = new object();
        private Dictionary<string, List<string>> _schemaTypesMap;
        private Dictionary<string, FhirParquetSchemaNode> _resourceSchemaNodesMap;

        public FhirParquetSchemaManager(
            IOptions<SchemaConfiguration> schemaConfiguration,
            ParquetSchemaProviderDelegate parquetSchemaDelegate,
            ILogger<FhirParquetSchemaManager> logger)
        {
            EnsureArg.IsNotNull(schemaConfiguration, nameof(schemaConfiguration));

<<<<<<< HEAD
            // Get default schema, the default schema keys are resource types, like "Patient", "Encounter".
            _resourceSchemaNodesMap = defaultSchemaProvider.GetSchemasAsync().Result;

            _logger.LogInformation($"{_resourceSchemaNodesMap.Count} resource default schemas have been loaded.");
=======
            _logger = EnsureArg.IsNotNull(logger, nameof(logger));
            _schemaProviderDelegate = EnsureArg.IsNotNull(parquetSchemaDelegate, nameof(parquetSchemaDelegate));
            _enableCustomizedSchema = schemaConfiguration.Value.EnableCustomizedSchema;
        }
>>>>>>> 00d1e9b0

        // Lazy load schemas for retrying to access ACR
        private Dictionary<string, FhirParquetSchemaNode> ResourceSchemaNodesMap
        {
            get
            {
                // Do the lazy initialization.
                if (_resourceSchemaNodesMap is null)
                {
                    lock (_schemasMaplock)
                    {
                        _resourceSchemaNodesMap ??= LoadSchemaMap();
                    }
                }

                return _resourceSchemaNodesMap;
            }
            set => _resourceSchemaNodesMap = value;
        }

        private Dictionary<string, List<string>> SchemaTypesMap
        {
            get
            {
                // Do the lazy initialization.
                if (_schemaTypesMap is null)
                {
                    lock (_schemaTypesMaplock)
                    {
                        _schemaTypesMap ??= LoadSchemaTypeMap(ResourceSchemaNodesMap);
                    }
                }

                return _schemaTypesMap;
            }
            set => _schemaTypesMap = value;
        }

        public List<string> GetSchemaTypes(string resourceType)
        {
            if (!SchemaTypesMap.ContainsKey(resourceType))
            {
                _logger.LogInformation($"Schema types for {resourceType} is empty.");
                return new List<string>();
            }

            return SchemaTypesMap[resourceType];
        }

        public FhirParquetSchemaNode GetSchema(string schemaType)
        {
            if (!ResourceSchemaNodesMap.ContainsKey(schemaType))
            {
                _logger.LogInformation($"Schema for schema type {schemaType} is not supported.");
                return null;
            }

            return ResourceSchemaNodesMap[schemaType];
        }

        public Dictionary<string, string> GetAllSchemaContent()
        {
            return ResourceSchemaNodesMap.ToDictionary(pair => pair.Key, pair => Newtonsoft.Json.JsonConvert.SerializeObject(pair.Value));
        }

        public Dictionary<string, FhirParquetSchemaNode> GetAllSchemas()
        {
            return new Dictionary<string, FhirParquetSchemaNode>(ResourceSchemaNodesMap);
        }

        private Dictionary<string, FhirParquetSchemaNode> LoadSchemaMap()
        {
            var defaultSchemaProvider = _schemaProviderDelegate(FhirParquetSchemaConstants.DefaultSchemaProviderKey);

            // Get default schema, the default schema keys are resource types, like "Patient", "Encounter".
            var resourceSchemaNodesMap = defaultSchemaProvider.GetSchemasAsync().Result;
            _logger.LogInformation($"{resourceSchemaNodesMap.Count} resource default schemas have been loaded.");

            if (_enableCustomizedSchema)
            {
                var customizedSchemaProvider = _schemaProviderDelegate(FhirParquetSchemaConstants.CustomSchemaProviderKey);

                // Get customized schema, the customized schema keys are resource types with "_customized" suffix, like "Patient_Customized", "Encounter_Customized".
                var resourceCustomizedSchemaNodesMap = customizedSchemaProvider.GetSchemasAsync().Result;

                _logger.LogInformation($"{resourceCustomizedSchemaNodesMap.Count} resource customized schemas have been loaded.");
                resourceSchemaNodesMap = resourceSchemaNodesMap.Concat(resourceCustomizedSchemaNodesMap).ToDictionary(x => x.Key, x => x.Value);
            }

            return resourceSchemaNodesMap;
        }

        private static Dictionary<string, List<string>> LoadSchemaTypeMap(Dictionary<string, FhirParquetSchemaNode> schemaMap)
        {
            var schemaTypesMap = new Dictionary<string, List<string>>();

            // Each resource type may map to multiple output schema types
            // E.g: Schema type list for "Patient" resource can be ["Patient", "Patient_Customized"]
            foreach (var schemaNodeItem in schemaMap)
            {
                if (schemaTypesMap.ContainsKey(schemaNodeItem.Value.Type))
                {
                    schemaTypesMap[schemaNodeItem.Value.Type].Add(schemaNodeItem.Key);
                }
                else
                {
                    schemaTypesMap.Add(schemaNodeItem.Value.Type, new List<string>() { schemaNodeItem.Key });
                }
            }

            return schemaTypesMap;
        }
    }
}<|MERGE_RESOLUTION|>--- conflicted
+++ resolved
@@ -33,17 +33,10 @@
         {
             EnsureArg.IsNotNull(schemaConfiguration, nameof(schemaConfiguration));
 
-<<<<<<< HEAD
-            // Get default schema, the default schema keys are resource types, like "Patient", "Encounter".
-            _resourceSchemaNodesMap = defaultSchemaProvider.GetSchemasAsync().Result;
-
-            _logger.LogInformation($"{_resourceSchemaNodesMap.Count} resource default schemas have been loaded.");
-=======
             _logger = EnsureArg.IsNotNull(logger, nameof(logger));
             _schemaProviderDelegate = EnsureArg.IsNotNull(parquetSchemaDelegate, nameof(parquetSchemaDelegate));
             _enableCustomizedSchema = schemaConfiguration.Value.EnableCustomizedSchema;
         }
->>>>>>> 00d1e9b0
 
         // Lazy load schemas for retrying to access ACR
         private Dictionary<string, FhirParquetSchemaNode> ResourceSchemaNodesMap
