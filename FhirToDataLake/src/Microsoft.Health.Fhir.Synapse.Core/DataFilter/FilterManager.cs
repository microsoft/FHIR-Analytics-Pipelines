﻿// -------------------------------------------------------------------------------------------------
// Copyright (c) Microsoft Corporation. All rights reserved.
// Licensed under the MIT License (MIT). See LICENSE in the repo root for license information.
// -------------------------------------------------------------------------------------------------

using System;
using System.Collections.Generic;
using System.Linq;
using System.Threading;
using System.Threading.Tasks;
using EnsureThat;
using Microsoft.Extensions.Logging;
using Microsoft.Health.Fhir.Synapse.Common.Configurations;
using Microsoft.Health.Fhir.Synapse.Common.Exceptions;
using Microsoft.Health.Fhir.Synapse.Common.Models.FhirSearch;
using Microsoft.Health.Fhir.Synapse.Common.Models.Jobs;
using Microsoft.Health.Fhir.Synapse.Core.Fhir;
using Microsoft.Health.Fhir.Synapse.Core.Fhir.SpecificationProviders;
using Microsoft.Health.Fhir.Synapse.DataClient.Api;

namespace Microsoft.Health.Fhir.Synapse.Core.DataFilter
{
    public class FilterManager : IFilterManager
    {
        private readonly ILogger<FilterManager> _logger;
        private FilterConfiguration _filterConfiguration;
        private readonly IFhirSpecificationProvider _fhirSpecificationProvider;
<<<<<<< HEAD
        private readonly List<TypeFilter> _typeFilters;

        public FilterManager(
            IOptions<FilterConfiguration> filterConfiguration,
            IOptions<FhirServerConfiguration> fhirServerConfiguration,
            FhirSpecificationProviderDelegate fhirSpecificationDelegate,
            ILogger<FilterManager> logger)
        {
            EnsureArg.IsNotNull(filterConfiguration, nameof(filterConfiguration));
            EnsureArg.IsNotNull(fhirServerConfiguration, nameof(fhirServerConfiguration));
            EnsureArg.IsNotNull(fhirSpecificationDelegate, nameof(fhirSpecificationDelegate));

            _filterConfiguration = filterConfiguration.Value;
            _fhirSpecificationProvider = fhirSpecificationDelegate(fhirServerConfiguration.Value.Version);

=======
        private readonly IFilterProvider _filterProvider;
        private List<TypeFilter> _typeFilters;

        public FilterManager(
            IFilterProvider filterProvider,
            IFhirSpecificationProvider fhirSpecificationProvider,
            ILogger<FilterManager> logger)
        {
            _filterProvider = EnsureArg.IsNotNull(filterProvider, nameof(filterProvider));

            _fhirSpecificationProvider = EnsureArg.IsNotNull(fhirSpecificationProvider, nameof(fhirSpecificationProvider));
>>>>>>> e89f4ef7
            _logger = EnsureArg.IsNotNull(logger, nameof(logger));
        }

        public async Task<FilterScope> GetFilterScopeAsync(CancellationToken cancellationToken)
        {
            _filterConfiguration ??= await _filterProvider.GetFilterAsync(cancellationToken);

            return _filterConfiguration.FilterScope;
        }

        public async Task<string> GetGroupIdAsync(CancellationToken cancellationToken)
        {
            _filterConfiguration ??= await _filterProvider.GetFilterAsync(cancellationToken);

            return _filterConfiguration.GroupId;
        }

        public async Task<List<TypeFilter>> GetTypeFiltersAsync(CancellationToken cancellationToken)
        {
            _filterConfiguration ??= await _filterProvider.GetFilterAsync(cancellationToken);
            _typeFilters = CreateTypeFilters(
                _filterConfiguration.FilterScope,
                _filterConfiguration.RequiredTypes,
                _filterConfiguration.TypeFilters);
            return _typeFilters;
        }

        /// <summary>
        /// Create a list of <see cref="TypeFilter"/> objects from input string.
        /// Will validate:
        /// 1. the required types are valid resource types
        /// 2. for group filter scope, the required types are patient compartment resource types
        /// 3. the resource types in typeFilter are in the required types
        /// 4. the parameters are supported parameters, search result parameters aren't supported
        /// </summary>
        /// <param name="filterScope">the filter scope.</param>
        /// <param name="typeString">the input typeString.</param>
        /// <param name="filterString">the input filterString.</param>
        /// <returns>a list of <see cref="TypeFilter"/> objects, will throw an exception if invalid.</returns>
        private List<TypeFilter> CreateTypeFilters(
            FilterScope filterScope,
            string typeString,
            string filterString)
        {
            var requiredTypes = ParseType(filterScope, typeString).ToHashSet();
            var typeFilters = ParseTypeFilter(filterString).ToList();

            ValidateTypeFilters(requiredTypes, typeFilters);

            // Generate base type filters for the types without typeFilters,
            // so dataClient can handle all the cases with a unify interface.
            var filteredTypes = new HashSet<string>();
            foreach (var filter in typeFilters)
            {
                filteredTypes.Add(filter.ResourceType);
            }

            var nonFilterTypes = requiredTypes.Where(x => !filteredTypes.Contains(x)).ToList();

            if (nonFilterTypes.Any())
            {
                switch (filterScope)
                {
                    // For system filter scope, generate a typeFilter for each resource type
                    case Common.Models.Jobs.FilterScope.System:
                        typeFilters.AddRange(nonFilterTypes.Select(type => new TypeFilter(type, null)));
                        break;

                    // For group filter scope, just generate a typeFilter for all the resource types
                    case Common.Models.Jobs.FilterScope.Group:
                        List<KeyValuePair<string, string>> parameters = null;

                        // if both typeString and filterString aren't specified, the request url is "https://{fhirURL}/Patient/{patientId}/*"
                        // otherwise, the request url is "https://{fhirURL}/Patient/{patientId}/*?_type={nonFilterTypes}"
                        if (!string.IsNullOrWhiteSpace(typeString) || !string.IsNullOrWhiteSpace(filterString))
                        {
                            parameters = new List<KeyValuePair<string, string>> { new (FhirApiConstants.TypeKey, string.Join(',', nonFilterTypes)) };
                        }

                        typeFilters.Add(new TypeFilter(FhirConstants.AllResource, parameters));
                        break;
                    default:
                        // this case should not happen
                        throw new ConfigurationErrorException($"The filterScope {filterScope} isn't supported now");
                }
            }

            _logger.LogInformation($"Create TypeFilters successfully, there are {typeFilters.Count} TypeFilters created.");
            return typeFilters;
        }

        /// <summary>
        /// Parse the type configuration from a string to a list of resource types.
        /// If the type is null or empty, return all resource types for system filter scope and return patient compartment resource types for group filter scope.
        /// If the type isn't supported, will throw an exception.
        /// Duplicated types
        /// </summary>
        /// <param name="filterScope">filter scope.</param>
        /// <param name="typeString">type string.</param>
        /// <returns>a list of resource type.</returns>
        private IEnumerable<string> ParseType(FilterScope filterScope, string typeString)
        {
            var supportedResourceTypes = filterScope switch
            {
                Common.Models.Jobs.FilterScope.System => _fhirSpecificationProvider.GetAllResourceTypes().ToHashSet(),
                Common.Models.Jobs.FilterScope.Group => _fhirSpecificationProvider.GetCompartmentResourceTypes(FhirConstants.PatientResource).ToHashSet(),
                _ => throw new ConfigurationErrorException($"The FilterScope {filterScope} isn't supported now.")
            };

            if (string.IsNullOrWhiteSpace(typeString))
            {
                _logger.LogDebug("The required resource type string is null, empty or white space, all the resource types will be handled.");
                return supportedResourceTypes;
            }

            // TODO: trim space for each type?
            var types = typeString.Split(',').ToHashSet();

            // validate if invalid Fhir resource types
            var invalidFhirResourceTypes =
                types.Where(type => !_fhirSpecificationProvider.IsValidFhirResourceType(type)).ToList();
            if (invalidFhirResourceTypes.Any())
            {
                _logger.LogError($"The required resource types \"{string.Join(',', invalidFhirResourceTypes)}\" aren't valid resource types.");
                throw new ConfigurationErrorException(
                    $"The required resource types \"{string.Join(',', invalidFhirResourceTypes)}\" aren't valid resource types.");
            }

            // validate if unsupported resource types
            var unsupportedTypes = types.Where(type => !supportedResourceTypes.Contains(type)).ToList();
            if (unsupportedTypes.Any())
            {
                _logger.LogError($"The required resource types \"{string.Join(',', unsupportedTypes)}\" aren't supported for scope {filterScope}.");
                throw new ConfigurationErrorException(
                    $"The required resource types \"{string.Join(',', unsupportedTypes)}\" aren't supported for scope {filterScope}.");
            }

            return types;
        }

        /// <summary>
        /// Parses the typeFilter configuration from a string into a list of <see cref="TypeFilter"/> objects.
        /// </summary>
        /// <param name="filterString">The typeFilter parameter input.</param>
        /// <returns>A list of <see cref="TypeFilter"/></returns>
        private IEnumerable<TypeFilter> ParseTypeFilter(string filterString)
        {
            var filters = new List<TypeFilter>();

            if (string.IsNullOrWhiteSpace(filterString))
            {
                _logger.LogDebug("The type filter string is null, empty or white space.");
                return filters;
            }

            var filterArray = filterString.Split(",");

            // the filter format sample is
            // "MedicationRequest?status=completed&date=gt2018-07-01T00:00:00Z"
            foreach (var filter in filterArray)
            {
                var parameterIndex = filter.IndexOf("?", StringComparison.Ordinal);

                if (parameterIndex <= 0 || parameterIndex == filter.Length - 1)
                {
                    _logger.LogError($"The typeFilter segment '{filter}' could not be parsed.");
                    throw new ConfigurationErrorException(
                        $"The typeFilter segment '{filter}' could not be parsed.");
                }

                var filterType = filter.Substring(0, parameterIndex);

                var filterParameters = filter.Substring(parameterIndex + 1).Split("&");
                var parameterTupleList = new List<KeyValuePair<string, string>>();

                foreach (var parameter in filterParameters)
                {
                    var keyValue = parameter.Split("=");

                    if (keyValue.Length != 2)
                    {
                        _logger.LogError($"The typeFilter segment '{filter}' could not be parsed.");
                        throw new ConfigurationErrorException(
                            $"The typeFilter segment '{filter}' could not be parsed.");
                    }

                    parameterTupleList.Add(new KeyValuePair<string, string>(keyValue[0], keyValue[1]));
                }

                filters.Add(new TypeFilter(filterType, parameterTupleList));
            }

            return filters;
        }

        /// <summary>
        /// Validate typeFilters:
        /// 1. The resource type in typeFilter should be in the required types.
        /// 2. The search parameters are supported for this resource type.
        /// </summary>
        private void ValidateTypeFilters(HashSet<string> requiredTypes, List<TypeFilter> typeFilters)
        {
            EnsureArg.IsNotNull(requiredTypes, nameof(requiredTypes));
            EnsureArg.IsNotNull(typeFilters, nameof(typeFilters));

            foreach (var typeFilter in typeFilters)
            {
                // The resource type in typeFilter should be in the required types.
                if (!requiredTypes.Contains(typeFilter.ResourceType))
                {
                    _logger.LogError($"The resource type {typeFilter.ResourceType} in typeFilter isn't in the required types.");
                    throw new ConfigurationErrorException($"The resource type {typeFilter.ResourceType} in typeFilter isn't in the required types.");
                }

                // Validate search parameters
                var supportedSearchParam = _fhirSpecificationProvider
                    .GetSearchParametersByResourceType(typeFilter.ResourceType).ToHashSet();
                foreach (var (param, _) in typeFilter.Parameters)
                {
                    var splitParams = param.Split(':', '.');
                    var paramName = splitParams[0];

                    // the parameter name should be the supported parameter of this resource type.
                    if (paramName != "_has" && !supportedSearchParam.Contains(paramName))
                    {
                        _logger.LogError($"The search parameter {paramName} isn't supported by resource type {typeFilter.ResourceType}.");
                        throw new ConfigurationErrorException(
                            $"The search parameter {paramName} isn't supported by resource type {typeFilter.ResourceType}.");
                    }

                    // TODO: validate modifier/reverse chaining/chained
                    // Reverse Chaining sample
                    // GET [base]/Patient?_has:Observation:patient:code=1234-5
                    // Chained parameters sample
                    // GET [base]/DiagnosticReport?subject:Patient.name=peter
                }
            }
        }
    }
}<|MERGE_RESOLUTION|>--- conflicted
+++ resolved
@@ -10,6 +10,7 @@
 using System.Threading.Tasks;
 using EnsureThat;
 using Microsoft.Extensions.Logging;
+using Microsoft.Extensions.Options;
 using Microsoft.Health.Fhir.Synapse.Common.Configurations;
 using Microsoft.Health.Fhir.Synapse.Common.Exceptions;
 using Microsoft.Health.Fhir.Synapse.Common.Models.FhirSearch;
@@ -25,35 +26,21 @@
         private readonly ILogger<FilterManager> _logger;
         private FilterConfiguration _filterConfiguration;
         private readonly IFhirSpecificationProvider _fhirSpecificationProvider;
-<<<<<<< HEAD
-        private readonly List<TypeFilter> _typeFilters;
+        private readonly IFilterProvider _filterProvider;
+        private List<TypeFilter> _typeFilters;
 
         public FilterManager(
-            IOptions<FilterConfiguration> filterConfiguration,
+            IFilterProvider filterProvider,
             IOptions<FhirServerConfiguration> fhirServerConfiguration,
             FhirSpecificationProviderDelegate fhirSpecificationDelegate,
             ILogger<FilterManager> logger)
         {
-            EnsureArg.IsNotNull(filterConfiguration, nameof(filterConfiguration));
             EnsureArg.IsNotNull(fhirServerConfiguration, nameof(fhirServerConfiguration));
             EnsureArg.IsNotNull(fhirSpecificationDelegate, nameof(fhirSpecificationDelegate));
 
-            _filterConfiguration = filterConfiguration.Value;
+            _filterProvider = EnsureArg.IsNotNull(filterProvider, nameof(filterProvider));
             _fhirSpecificationProvider = fhirSpecificationDelegate(fhirServerConfiguration.Value.Version);
 
-=======
-        private readonly IFilterProvider _filterProvider;
-        private List<TypeFilter> _typeFilters;
-
-        public FilterManager(
-            IFilterProvider filterProvider,
-            IFhirSpecificationProvider fhirSpecificationProvider,
-            ILogger<FilterManager> logger)
-        {
-            _filterProvider = EnsureArg.IsNotNull(filterProvider, nameof(filterProvider));
-
-            _fhirSpecificationProvider = EnsureArg.IsNotNull(fhirSpecificationProvider, nameof(fhirSpecificationProvider));
->>>>>>> e89f4ef7
             _logger = EnsureArg.IsNotNull(logger, nameof(logger));
         }
 
