﻿// -------------------------------------------------------------------------------------------------
// Copyright (c) Microsoft Corporation. All rights reserved.
// Licensed under the MIT License (MIT). See LICENSE in the repo root for license information.
// -------------------------------------------------------------------------------------------------

using System;
using System.Collections.Generic;
using System.IO;
using System.Linq;
using System.Text;
using System.Threading;
using System.Threading.Tasks;
using EnsureThat;
using Microsoft.Extensions.Logging;
using Microsoft.Extensions.Options;
using Microsoft.Health.Fhir.Synapse.Common.Configurations.Arrow;
using Microsoft.Health.Fhir.Synapse.Common.Logging;
using Microsoft.Health.Fhir.Synapse.Common.Models.Data;
using Microsoft.Health.Fhir.Synapse.Core.DataProcessor.DataConverter;
using Microsoft.Health.Fhir.Synapse.Core.Exceptions;
using Microsoft.Health.Fhir.Synapse.SchemaManagement;
using Microsoft.Health.Fhir.Synapse.SchemaManagement.Parquet;
using Microsoft.Health.Parquet;
using Newtonsoft.Json;
using Newtonsoft.Json.Linq;

namespace Microsoft.Health.Fhir.Synapse.Core.DataProcessor
{
    public sealed class ParquetDataProcessor : IColumnDataProcessor
    {
        private readonly ArrowConfiguration _arrowConfiguration;
        private readonly ILogger<ParquetDataProcessor> _logger;
        private readonly IDataSchemaConverter _defaultSchemaConverter;
        private readonly IDataSchemaConverter _customSchemaConverter;
<<<<<<< HEAD
        private readonly IDiagnosticLogger _diagnosticLogger;
=======
        private readonly IFhirSchemaManager<FhirParquetSchemaNode> _fhirSchemaManager;

        private readonly object _parquetConverterLock = new object();
        private ParquetConverter _parquetConverter;
>>>>>>> 00d1e9b0

        public ParquetDataProcessor(
            IFhirSchemaManager<FhirParquetSchemaNode> fhirSchemaManager,
            IOptions<ArrowConfiguration> arrowConfiguration,
            DataSchemaConverterDelegate schemaConverterDelegate,
            IDiagnosticLogger diagnosticLogger,
            ILogger<ParquetDataProcessor> logger)
        {
            EnsureArg.IsNotNull(fhirSchemaManager, nameof(fhirSchemaManager));
            EnsureArg.IsNotNull(arrowConfiguration, nameof(arrowConfiguration));
            EnsureArg.IsNotNull(schemaConverterDelegate, nameof(schemaConverterDelegate));
            EnsureArg.IsNotNull(diagnosticLogger, nameof(diagnosticLogger));
            EnsureArg.IsNotNull(logger, nameof(logger));

            _arrowConfiguration = arrowConfiguration.Value;
            _defaultSchemaConverter = schemaConverterDelegate(FhirParquetSchemaConstants.DefaultSchemaProviderKey);
            _customSchemaConverter = schemaConverterDelegate(FhirParquetSchemaConstants.CustomSchemaProviderKey);
<<<<<<< HEAD
            _diagnosticLogger = diagnosticLogger;
=======
            _fhirSchemaManager = fhirSchemaManager;
>>>>>>> 00d1e9b0
            _logger = logger;
        }

        private ParquetConverter ParquetConverter
        {
            get
            {
                // Do the lazy initialization.
                if (_parquetConverter is null)
                {
                    lock (_parquetConverterLock)
                    {
                        // Check null again to avoid duplicate initialization.
                        if (_parquetConverter is null)
                        {
                            var schemaSet = _fhirSchemaManager.GetAllSchemaContent();
                            _parquetConverter = ParquetConverter.CreateWithSchemaSet(schemaSet);
                            _logger.LogInformation($"ParquetDataProcessor initialized successfully with {schemaSet.Count()} parquet schemas.");
                        }
                    }
                }

<<<<<<< HEAD
            var schemaSet = fhirSchemaManager.GetAllSchemaContent();
            _parquetConverter = ParquetConverter.CreateWithSchemaSet(schemaSet);

            _logger.LogInformation($"ParquetDataProcessor initialized successfully with {schemaSet.Count()} parquet schemas.");
=======
                return _parquetConverter;
            }
            set => _parquetConverter = value;
>>>>>>> 00d1e9b0
        }

        public Task<StreamBatchData> ProcessAsync(
            JsonBatchData inputData,
            ProcessParameters processParameters,
            CancellationToken cancellationToken = default)
        {
            cancellationToken.ThrowIfCancellationRequested();

            // Convert data based on schema
            JsonBatchData processedData;

            // Currently the default schema type of each resource type is themselves
            if (string.Equals(processParameters.SchemaType, processParameters.ResourceType, StringComparison.InvariantCulture))
            {
                processedData = _defaultSchemaConverter.Convert(inputData, processParameters.SchemaType, cancellationToken);
            }
            else
            {
                processedData = _customSchemaConverter.Convert(inputData, processParameters.ResourceType, cancellationToken);
            }

            var inputContent = string.Join(
                Environment.NewLine,
                processedData.Values.Select(jsonObject => jsonObject.ToString(Formatting.None))
                         .Where(result => CheckBlockSize(processParameters.SchemaType, result)));
            if (string.IsNullOrEmpty(inputContent))
            {
                // Return null if no data has been converted.
                return Task.FromResult<StreamBatchData>(null);
            }

            // Convert JSON data to parquet stream.
            try
            {
                var resultStream = ParquetConverter.ConvertJsonToParquet(processParameters.SchemaType, inputContent);
                return Task.FromResult(
                    new StreamBatchData(
                        resultStream,
                        processedData.Values.Count(),
                        processParameters.SchemaType));
            }
            catch (ParquetException parquetEx)
            {
                _diagnosticLogger.LogError($"Exception happened when converting input data to parquet for \"{processParameters.SchemaType}\".");
                _logger.LogInformation(parquetEx, $"Exception happened when converting input data to parquet for \"{processParameters.SchemaType}\".");
                throw new ParquetDataProcessorException($"Exception happened when converting input data to parquet for \"{processParameters.SchemaType}\".", parquetEx);
            }
            catch (Exception ex)
            {
                _diagnosticLogger.LogError($"Unhandeled exception when converting input data to parquet for \"{processParameters.SchemaType}\".");
                _logger.LogError(ex, $"Unhandeled exception when converting input data to parquet for \"{processParameters.SchemaType}\".");
                throw;
            }
        }

        private MemoryStream TransformJsonDataToStream(string schemaType, IEnumerable<JObject> inputData)
        {
            var content = string.Join(
                Environment.NewLine,
                inputData.Select(jsonObject => jsonObject.ToString(Formatting.None))
                         .Where(result => CheckBlockSize(schemaType, result)));

            // If no content been fetched, E.g. input data is empty or all FHIR data are larger than block size, will return null.
            return string.IsNullOrEmpty(content) ? null : new MemoryStream(Encoding.UTF8.GetBytes(content));
        }

        private bool CheckBlockSize(string schemaType, string data)
        {
            // If length of actual data is larger than BlockSize in configuration, log a warning and ignore that data, return an empty JSON string.
            // TODO: Confirm the BlockSize handle logic in arrow.lib.
            if (data.Length > _arrowConfiguration.ReadOptions.BlockSize)
            {
                _logger.LogInformation($"Single data length of {schemaType} is larger than BlockSize {_arrowConfiguration.ReadOptions.BlockSize}, will be ignored when converting to parquet.");
                return false;
            }

            // If length of actual data is closing to BlockSize in configuration, log a warning, still return data in string.
            // Temporarily use 1/3 as the a threshold to give the warning message.
            if (data.Length * 3 > _arrowConfiguration.ReadOptions.BlockSize)
            {
                _logger.LogInformation($"Single data length of {schemaType} is closing to BlockSize {_arrowConfiguration.ReadOptions.BlockSize}.");
            }

            return true;
        }
    }
}<|MERGE_RESOLUTION|>--- conflicted
+++ resolved
@@ -29,17 +29,14 @@
     public sealed class ParquetDataProcessor : IColumnDataProcessor
     {
         private readonly ArrowConfiguration _arrowConfiguration;
+        private readonly IDiagnosticLogger _diagnosticLogger;
         private readonly ILogger<ParquetDataProcessor> _logger;
         private readonly IDataSchemaConverter _defaultSchemaConverter;
         private readonly IDataSchemaConverter _customSchemaConverter;
-<<<<<<< HEAD
-        private readonly IDiagnosticLogger _diagnosticLogger;
-=======
         private readonly IFhirSchemaManager<FhirParquetSchemaNode> _fhirSchemaManager;
 
         private readonly object _parquetConverterLock = new object();
         private ParquetConverter _parquetConverter;
->>>>>>> 00d1e9b0
 
         public ParquetDataProcessor(
             IFhirSchemaManager<FhirParquetSchemaNode> fhirSchemaManager,
@@ -57,11 +54,8 @@
             _arrowConfiguration = arrowConfiguration.Value;
             _defaultSchemaConverter = schemaConverterDelegate(FhirParquetSchemaConstants.DefaultSchemaProviderKey);
             _customSchemaConverter = schemaConverterDelegate(FhirParquetSchemaConstants.CustomSchemaProviderKey);
-<<<<<<< HEAD
+            _fhirSchemaManager = fhirSchemaManager;
             _diagnosticLogger = diagnosticLogger;
-=======
-            _fhirSchemaManager = fhirSchemaManager;
->>>>>>> 00d1e9b0
             _logger = logger;
         }
 
@@ -84,16 +78,9 @@
                     }
                 }
 
-<<<<<<< HEAD
-            var schemaSet = fhirSchemaManager.GetAllSchemaContent();
-            _parquetConverter = ParquetConverter.CreateWithSchemaSet(schemaSet);
-
-            _logger.LogInformation($"ParquetDataProcessor initialized successfully with {schemaSet.Count()} parquet schemas.");
-=======
                 return _parquetConverter;
             }
             set => _parquetConverter = value;
->>>>>>> 00d1e9b0
         }
 
         public Task<StreamBatchData> ProcessAsync(
