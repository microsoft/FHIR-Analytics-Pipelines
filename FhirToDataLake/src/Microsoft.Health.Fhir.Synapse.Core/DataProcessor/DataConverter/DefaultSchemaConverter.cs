﻿// -------------------------------------------------------------------------------------------------
// Copyright (c) Microsoft Corporation. All rights reserved.
// Licensed under the MIT License (MIT). See LICENSE in the repo root for license information.
// -------------------------------------------------------------------------------------------------

using System.Collections.Generic;
using System.Linq;
using System.Threading;
using EnsureThat;
using Microsoft.Extensions.Logging;
using Microsoft.Health.Fhir.Synapse.Common.Logging;
using Microsoft.Health.Fhir.Synapse.Common.Models.Data;
using Microsoft.Health.Fhir.Synapse.Core.Exceptions;
using Microsoft.Health.Fhir.Synapse.SchemaManagement;
using Microsoft.Health.Fhir.Synapse.SchemaManagement.Parquet;
using Newtonsoft.Json;
using Newtonsoft.Json.Linq;

namespace Microsoft.Health.Fhir.Synapse.Core.DataProcessor.DataConverter
{
    public class DefaultSchemaConverter : IDataSchemaConverter
    {
        private readonly IFhirSchemaManager<FhirParquetSchemaNode> _fhirSchemaManager;
        private readonly IDiagnosticLogger _diagnosticLogger;
        private readonly ILogger<DefaultSchemaConverter> _logger;

        public DefaultSchemaConverter(
            IFhirSchemaManager<FhirParquetSchemaNode> fhirSchemaManager,
            IDiagnosticLogger diagnosticLogger,
            ILogger<DefaultSchemaConverter> logger)
        {
            _fhirSchemaManager = EnsureArg.IsNotNull(fhirSchemaManager, nameof(fhirSchemaManager));
            _diagnosticLogger = EnsureArg.IsNotNull(diagnosticLogger, nameof(diagnosticLogger));
            _logger = EnsureArg.IsNotNull(logger, nameof(logger));
        }

        public JsonBatchData Convert(
            JsonBatchData inputData,
            string schemaType,
            CancellationToken cancellationToken = default)
        {
            EnsureArg.IsNotNull(inputData?.Values);
            EnsureArg.IsNotNullOrWhiteSpace(schemaType);

            cancellationToken.ThrowIfCancellationRequested();

            // Get FHIR schema for the input data.
            FhirParquetSchemaNode schema = _fhirSchemaManager.GetSchema(schemaType);
            if (schema == null)
            {
                _diagnosticLogger.LogError($"The FHIR schema node could not be found for schema type '{schemaType}'.");
                _logger.LogInformation($"The FHIR schema node could not be found for schema type '{schemaType}'.");
                throw new ParquetDataProcessorException($"The FHIR schema node could not be found for schema type '{schemaType}'.");
            }

<<<<<<< HEAD
            var processedJsonData = inputData.Values
                .Select(json =>
                {
                    if (json == null)
                    {
                        _diagnosticLogger.LogError($"The input FHIR data is null for schema type '{schemaType}'.");
                        _logger.LogInformation($"The input FHIR data is null for schema type '{schemaType}'.");
                        throw new ParquetDataProcessorException($"The input FHIR data is null for schema type '{schemaType}'.");
                    }

                    return ProcessStructObject(json, schema);
                })
=======
            IEnumerable<JObject> processedJsonData = inputData.Values
                .Select(json => ProcessStructObject(json, schema))
>>>>>>> 57aecf40
                .Where(processedResult => processedResult != null);

            return new JsonBatchData(processedJsonData);
        }

        private JObject ProcessStructObject(JToken structItem, FhirParquetSchemaNode schemaNode)
        {
            if (structItem is not JObject fhirJObject)
            {
                _diagnosticLogger.LogError($"Current FHIR object is not a valid JObject: {structItem.Path}.");
                _logger.LogInformation($"Current FHIR object is not a valid JObject: {structItem.Path}.");
                throw new ParquetDataProcessorException($"Current FHIR object is not a valid JObject: {structItem.Path}.");
            }

            var processedObject = new JObject();

<<<<<<< HEAD
            foreach (var subItem in fhirJObject.Properties())
            {
                var subObject = subItem.Value;
                var subObjectKey = subItem.Name;
=======
            foreach (KeyValuePair<string, JToken> subItem in fhirJObject)
            {
                JToken subObject = subItem.Value;
>>>>>>> 57aecf40

                // Process choice type FHIR resource.
                if (schemaNode.ContainsChoiceDataType(subObjectKey))
                {
<<<<<<< HEAD
                    var choiceTypeName = schemaNode.ChoiceTypeNodes[subObjectKey].Item1;
                    var choiceTypeDataType = schemaNode.ChoiceTypeNodes[subObjectKey].Item2;
=======
                    string choiceTypeName = schemaNode.ChoiceTypeNodes[subItem.Key].Item1;
                    string choiceTypeDataType = schemaNode.ChoiceTypeNodes[subItem.Key].Item2;
>>>>>>> 57aecf40

                    if (!schemaNode.SubNodes[choiceTypeName].SubNodes.ContainsKey(choiceTypeDataType))
                    {
                        _diagnosticLogger.LogError($"Data type \"{choiceTypeDataType}\" cannot be found in choice type property, {subObject.Path}.");
                        _logger.LogInformation($"Data type \"{choiceTypeDataType}\" cannot be found in choice type property, {subObject.Path}.");
                        throw new ParquetDataProcessorException($"Data type \"{choiceTypeDataType}\" cannot be found in choice type property, {subObject.Path}.");
                    }

<<<<<<< HEAD
                    var dataTypeNode = schemaNode.SubNodes[choiceTypeName].SubNodes[choiceTypeDataType];
                    processedObject.Add(choiceTypeName, ProcessChoiceTypeObject(subObject, dataTypeNode, choiceTypeDataType));
=======
                    FhirParquetSchemaNode dataTypeNode = schemaNode.SubNodes[choiceTypeName].SubNodes[choiceTypeDataType];
                    processedObject.Add(choiceTypeName, ProcessChoiceTypeObject(subObject, dataTypeNode));
>>>>>>> 57aecf40
                }
                else
                {
                    // Ignore FHIR data node if it doesn't exist in schema.
                    if (schemaNode.SubNodes == null || !schemaNode.SubNodes.ContainsKey(subObjectKey))
                    {
                        continue;
                    }

<<<<<<< HEAD
                    var subNode = schemaNode.SubNodes[subObjectKey];
=======
                    FhirParquetSchemaNode subNode = schemaNode.SubNodes[subItem.Key];
>>>>>>> 57aecf40

                    if (subNode.IsRepeated)
                    {
                        // Process array FHIR resource.
                        processedObject.Add(subObjectKey, ProcessArrayObject(subObject, subNode));
                    }
                    else if (subNode.IsLeaf)
                    {
                        // Process leaf FHIR resource.
                        processedObject.Add(subObjectKey, ProcessLeafObject(subObject, subNode));
                    }
                    else
                    {
                        // Process struct FHIR resource.
                        processedObject.Add(subObjectKey, ProcessStructObject(subObject, subNode));
                    }
                }
            }

            return processedObject;
        }

        private JArray ProcessArrayObject(JToken arrayItem, FhirParquetSchemaNode schemaNode)
        {
            if (arrayItem is not JArray fhirArrayObject)
            {
                _diagnosticLogger.LogError($"Current FHIR object is not a valid JArray: {arrayItem.Path}.");
                _logger.LogInformation($"Current FHIR object is not a valid JArray: {arrayItem.Path}.");
                throw new ParquetDataProcessorException($"Current FHIR object is not a valid JArray: {arrayItem.Path}.");
            }

            var arrayObject = new JArray();
            foreach (JToken item in fhirArrayObject)
            {
                if (schemaNode.IsLeaf)
                {
                    arrayObject.Add(ProcessLeafObject(item, schemaNode));
                }
                else
                {
                    arrayObject.Add(ProcessStructObject(item, schemaNode));
                }
            }

            return arrayObject;
        }

        private JValue ProcessLeafObject(JToken fhirObject, FhirParquetSchemaNode schemaNode)
        {
            if (schemaNode.Type == FhirParquetSchemaConstants.JsonStringType)
            {
                return new JValue(fhirObject.ToString(Formatting.None));
            }

            if (fhirObject is not JValue fhirLeafObject)
            {
                _diagnosticLogger.LogError($"Invalid data: complex object found in leaf schema node {fhirObject.Path}.");
                _logger.LogInformation($"Invalid data: complex object found in leaf schema node {fhirObject.Path}.");
                throw new ParquetDataProcessorException($"Invalid data: complex object found in leaf schema node {fhirObject.Path}.");
            }

            return fhirLeafObject;
        }

        private JObject ProcessChoiceTypeObject(JToken fhirObject, FhirParquetSchemaNode schemaNode, string schemaNodeKey)
        {
            var choiceRootObject = new JObject();
            if (schemaNode.IsLeaf)
            {
                choiceRootObject.Add(schemaNodeKey, ProcessLeafObject(fhirObject, schemaNode));
            }
            else
            {
                choiceRootObject.Add(schemaNodeKey, ProcessStructObject(fhirObject, schemaNode));
            }

            return choiceRootObject;
        }
    }
}<|MERGE_RESOLUTION|>--- conflicted
+++ resolved
@@ -53,8 +53,7 @@
                 throw new ParquetDataProcessorException($"The FHIR schema node could not be found for schema type '{schemaType}'.");
             }
 
-<<<<<<< HEAD
-            var processedJsonData = inputData.Values
+            IEnumerable<JObject> processedJsonData = inputData.Values
                 .Select(json =>
                 {
                     if (json == null)
@@ -66,10 +65,6 @@
 
                     return ProcessStructObject(json, schema);
                 })
-=======
-            IEnumerable<JObject> processedJsonData = inputData.Values
-                .Select(json => ProcessStructObject(json, schema))
->>>>>>> 57aecf40
                 .Where(processedResult => processedResult != null);
 
             return new JsonBatchData(processedJsonData);
@@ -86,27 +81,16 @@
 
             var processedObject = new JObject();
 
-<<<<<<< HEAD
-            foreach (var subItem in fhirJObject.Properties())
+            foreach (JProperty subProperty in fhirJObject.Properties())
             {
-                var subObject = subItem.Value;
-                var subObjectKey = subItem.Name;
-=======
-            foreach (KeyValuePair<string, JToken> subItem in fhirJObject)
-            {
-                JToken subObject = subItem.Value;
->>>>>>> 57aecf40
+                JToken subObject = subProperty.Value;
+                string subObjectKey = subProperty.Name;
 
                 // Process choice type FHIR resource.
                 if (schemaNode.ContainsChoiceDataType(subObjectKey))
                 {
-<<<<<<< HEAD
-                    var choiceTypeName = schemaNode.ChoiceTypeNodes[subObjectKey].Item1;
-                    var choiceTypeDataType = schemaNode.ChoiceTypeNodes[subObjectKey].Item2;
-=======
-                    string choiceTypeName = schemaNode.ChoiceTypeNodes[subItem.Key].Item1;
-                    string choiceTypeDataType = schemaNode.ChoiceTypeNodes[subItem.Key].Item2;
->>>>>>> 57aecf40
+                    string choiceTypeName = schemaNode.ChoiceTypeNodes[subObjectKey].Item1;
+                    string choiceTypeDataType = schemaNode.ChoiceTypeNodes[subObjectKey].Item2;
 
                     if (!schemaNode.SubNodes[choiceTypeName].SubNodes.ContainsKey(choiceTypeDataType))
                     {
@@ -115,13 +99,8 @@
                         throw new ParquetDataProcessorException($"Data type \"{choiceTypeDataType}\" cannot be found in choice type property, {subObject.Path}.");
                     }
 
-<<<<<<< HEAD
-                    var dataTypeNode = schemaNode.SubNodes[choiceTypeName].SubNodes[choiceTypeDataType];
+                    FhirParquetSchemaNode dataTypeNode = schemaNode.SubNodes[choiceTypeName].SubNodes[choiceTypeDataType];
                     processedObject.Add(choiceTypeName, ProcessChoiceTypeObject(subObject, dataTypeNode, choiceTypeDataType));
-=======
-                    FhirParquetSchemaNode dataTypeNode = schemaNode.SubNodes[choiceTypeName].SubNodes[choiceTypeDataType];
-                    processedObject.Add(choiceTypeName, ProcessChoiceTypeObject(subObject, dataTypeNode));
->>>>>>> 57aecf40
                 }
                 else
                 {
@@ -131,11 +110,7 @@
                         continue;
                     }
 
-<<<<<<< HEAD
-                    var subNode = schemaNode.SubNodes[subObjectKey];
-=======
-                    FhirParquetSchemaNode subNode = schemaNode.SubNodes[subItem.Key];
->>>>>>> 57aecf40
+                    FhirParquetSchemaNode subNode = schemaNode.SubNodes[subObjectKey];
 
                     if (subNode.IsRepeated)
                     {
