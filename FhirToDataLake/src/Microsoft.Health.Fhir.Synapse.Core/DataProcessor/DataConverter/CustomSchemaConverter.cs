--- conflicted
+++ resolved
@@ -29,11 +29,7 @@
     public class CustomSchemaConverter : IDataSchemaConverter
     {
         private readonly JsonProcessor _jsonProcessor;
-<<<<<<< HEAD
-        private readonly ITemplateProvider _templateProvider;
         private readonly IDiagnosticLogger _diagnosticLogger;
-=======
->>>>>>> 00d1e9b0
         private readonly ILogger<CustomSchemaConverter> _logger;
         private readonly IContainerRegistryTemplateProvider _containerRegistryTemplateProvider;
         private readonly string _schemaImageReference;
@@ -47,16 +43,9 @@
             IDiagnosticLogger diagnosticLogger,
             ILogger<CustomSchemaConverter> logger)
         {
-<<<<<<< HEAD
-            EnsureArg.IsNotNull(containerRegistryTemplateProvider, nameof(containerRegistryTemplateProvider));
-            EnsureArg.IsNotNull(schemaConfiguration, nameof(schemaConfiguration));
-            _diagnosticLogger = EnsureArg.IsNotNull(diagnosticLogger, nameof(diagnosticLogger));
-            _logger = EnsureArg.IsNotNull(logger, nameof(logger));
-
-            if (!string.IsNullOrWhiteSpace(schemaConfiguration.Value.SchemaImageReference))
-=======
             EnsureArg.IsNotNull(schemaConfiguration, nameof(schemaConfiguration));
 
+            _diagnosticLogger = EnsureArg.IsNotNull(diagnosticLogger, nameof(diagnosticLogger));
             _logger = EnsureArg.IsNotNull(logger, nameof(logger));
             _containerRegistryTemplateProvider = EnsureArg.IsNotNull(containerRegistryTemplateProvider, nameof(containerRegistryTemplateProvider));
             _schemaImageReference = schemaConfiguration.Value.SchemaImageReference;
@@ -67,7 +56,6 @@
         private ITemplateProvider TemplateProvider
         {
             get
->>>>>>> 00d1e9b0
             {
                 // Do the lazy initialization.
                 if (_templateProvider is null)
@@ -97,14 +85,9 @@
 
             if (string.IsNullOrWhiteSpace(_schemaImageReference))
             {
-<<<<<<< HEAD
-                _diagnosticLogger.LogError($"No valid template provider be found, maybe the schema image reference is empty or null.");
-                _logger.LogInformation($"No valid template provider be found, maybe the schema image reference is empty or null.");
-                throw new ParquetDataProcessorException($"No valid template provider be found, maybe the schema image reference is empty or null.");
-=======
-                _logger.LogError($"Schema image reference is empty or null.");
+                _diagnosticLogger.LogError($"Schema image reference is empty or null.");
+                _logger.LogInformation($"Schema image reference is empty or null.");
                 throw new ParquetDataProcessorException($"Schema image reference is empty or null.");
->>>>>>> 00d1e9b0
             }
 
             List<JObject> processedData;
