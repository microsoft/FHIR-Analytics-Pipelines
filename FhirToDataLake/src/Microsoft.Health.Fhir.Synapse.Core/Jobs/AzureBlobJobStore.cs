--- conflicted
+++ resolved
@@ -318,14 +318,8 @@
                     var match = _stagingDataBlobRegex.Match(path.Name);
                     if (match.Success)
                     {
-<<<<<<< HEAD
-                        var schemaType = match.Groups["schema"].Value;
-                        var partId = int.Parse(match.Groups["partId"].Value);
-                        if (!job.PartIds.ContainsKey(schemaType) || partId >= job.PartIds[schemaType])
-=======
                         var taskIndex = int.Parse(match.Groups["taskIndex"].Value);
                         if (taskIndex >= job.NextTaskIndex)
->>>>>>> 934f400a
                         {
                             await _blobContainerClient.DeleteBlobAsync(path.Name, cancellationToken);
                         }
