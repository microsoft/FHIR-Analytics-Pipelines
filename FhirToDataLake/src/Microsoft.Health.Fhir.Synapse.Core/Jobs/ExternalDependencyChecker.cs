--- conflicted
+++ resolved
@@ -115,16 +115,12 @@
 
         private async Task<bool> IsFhirDataClientReady(CancellationToken cancellationToken)
         {
-<<<<<<< HEAD
             // TODO DICOM: health check
-            /*var searchOptions = new BaseSearchOptions("Patient", null);
-=======
-            var queryParameters = new List<KeyValuePair<string, string>>
+            /*var queryParameters = new List<KeyValuePair<string, string>>
             {
                 new KeyValuePair<string, string>(FhirApiConstants.PageCountKey, FhirApiPageCount.Single.ToString("d")),
             };
             var searchOptions = new BaseSearchOptions("Patient", queryParameters);
->>>>>>> 78f4767b
             try
             {
                 // Ensure we can search from FHIR server.
