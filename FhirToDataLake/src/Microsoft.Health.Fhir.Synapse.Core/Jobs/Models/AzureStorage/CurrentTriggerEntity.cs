--- conflicted
+++ resolved
@@ -45,11 +45,10 @@
         public long OrchestratorJobId { get; set; } = 0;
 
         /// <summary>
-<<<<<<< HEAD
         /// The job version of current orchestrator job
         /// </summary>
         public SupportedJobVersion JobVersion { get; set; } = JobVersionManager.DefaultJobVersion;
-=======
+
         /// The start offset in DICOM Server changefeed
         /// </summary>
         public long StartOffset { get; set; }
@@ -58,6 +57,5 @@
         /// The end offset in DICOM Server changefeed
         /// </summary>
         public long EndOffset { get; set; }
->>>>>>> 25ebdf24
     }
 }