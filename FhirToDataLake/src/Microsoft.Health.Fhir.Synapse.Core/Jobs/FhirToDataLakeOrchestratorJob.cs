--- conflicted
+++ resolved
@@ -88,12 +88,8 @@
 
         public async Task<string> ExecuteAsync(IProgress<string> progress, CancellationToken cancellationToken)
         {
-<<<<<<< HEAD
-            _logger.LogInformation($"Start executing FhirToDataLake orchestrator job {_jobInfo.Id}.");
-=======
-            _diagnosticLogger.LogInformation($"Start executing FhirToDataLake orchestrator job {_jobInfo.GroupId}");
-            _logger.LogInformation($"Start executing FhirToDataLake orchestrator job {_jobInfo.GroupId}");
->>>>>>> 85e5ce1e
+            _diagnosticLogger.LogInformation($"Start executing FhirToDataLake orchestrator job {_jobInfo.Id}");
+            _logger.LogInformation($"Start executing FhirToDataLake orchestrator job {_jobInfo.Id}");
 
             try
             {
@@ -143,12 +139,8 @@
 
                 progress.Report(JsonConvert.SerializeObject(_result));
 
-<<<<<<< HEAD
+                _diagnosticLogger.LogInformation($"Finish FhirToDataLake orchestrator job {_jobInfo.Id}");
                 _logger.LogInformation($"Finish FhirToDataLake orchestrator job {_jobInfo.Id}");
-=======
-                _diagnosticLogger.LogInformation($"Finish FhirToDataLake orchestrator job {_jobInfo.GroupId}");
-                _logger.LogInformation($"Finish FhirToDataLake orchestrator job {_jobInfo.GroupId}");
->>>>>>> 85e5ce1e
 
                 return JsonConvert.SerializeObject(_result);
             }
