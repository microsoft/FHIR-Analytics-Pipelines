﻿// -------------------------------------------------------------------------------------------------
// Copyright (c) Microsoft Corporation. All rights reserved.
// Licensed under the MIT License (MIT). See LICENSE in the repo root for license information.
// -------------------------------------------------------------------------------------------------

using System;
using System.Collections.Generic;
using System.Linq;
using System.Threading;
using System.Threading.Tasks;
using EnsureThat;
using Microsoft.Extensions.Logging;
using Microsoft.Health.Fhir.Synapse.Common.Exceptions;
using Microsoft.Health.Fhir.Synapse.Common.Logging;
using Microsoft.Health.Fhir.Synapse.Common.Models.Data;
using Microsoft.Health.Fhir.Synapse.Common.Models.FhirSearch;
using Microsoft.Health.Fhir.Synapse.Common.Models.Jobs;
using Microsoft.Health.Fhir.Synapse.Core.DataFilter;
using Microsoft.Health.Fhir.Synapse.Core.DataProcessor;
using Microsoft.Health.Fhir.Synapse.Core.Exceptions;
using Microsoft.Health.Fhir.Synapse.Core.Extensions;
using Microsoft.Health.Fhir.Synapse.Core.Fhir;
using Microsoft.Health.Fhir.Synapse.Core.Jobs.Models;
using Microsoft.Health.Fhir.Synapse.DataClient;
using Microsoft.Health.Fhir.Synapse.DataClient.Api;
using Microsoft.Health.Fhir.Synapse.DataClient.Exceptions;
using Microsoft.Health.Fhir.Synapse.DataClient.Extensions;
using Microsoft.Health.Fhir.Synapse.DataClient.Models.FhirApiOption;
using Microsoft.Health.Fhir.Synapse.DataWriter;
using Microsoft.Health.Fhir.Synapse.SchemaManagement;
using Microsoft.Health.Fhir.Synapse.SchemaManagement.Parquet;
using Microsoft.Health.JobManagement;
using Newtonsoft.Json;
using Newtonsoft.Json.Linq;

namespace Microsoft.Health.Fhir.Synapse.Core.Jobs
{
    public class FhirToDataLakeProcessingJob : IJob
    {
        private readonly FhirToDataLakeProcessingJobInputData _inputData;
        private readonly IFhirDataClient _dataClient;
        private readonly IFhirDataWriter _dataWriter;
        private readonly IColumnDataProcessor _parquetDataProcessor;
        private readonly IFhirSchemaManager<FhirParquetSchemaNode> _fhirSchemaManager;
        private readonly IGroupMemberExtractor _groupMemberExtractor;
        private readonly IFilterManager _filterManager;
        private readonly IDiagnosticLogger _diagnosticLogger;
        private readonly ILogger<FhirToDataLakeProcessingJob> _logger;

        private readonly long _jobId;

        private FhirToDataLakeProcessingJobResult _result;
        private List<TypeFilter> _typeFilters;
        private CacheResult _cacheResult;

        /// <summary>
        /// Output file index map for all resources/schemas.
        /// The value of each schemaType will be appended to output files.
        /// The format is '{SchemaType}_{index:d10}.parquet', e.g. Patient_0000000001.parquet.
        /// </summary>
        private Dictionary<string, int> _outputFileIndexMap;

        public FhirToDataLakeProcessingJob(
            long jobId,
            FhirToDataLakeProcessingJobInputData inputData,
            IFhirDataClient dataClient,
            IFhirDataWriter dataWriter,
            IColumnDataProcessor parquetDataProcessor,
            IFhirSchemaManager<FhirParquetSchemaNode> fhirSchemaManager,
            IGroupMemberExtractor groupMemberExtractor,
            IFilterManager filterManager,
            IDiagnosticLogger diagnosticLogger,
            ILogger<FhirToDataLakeProcessingJob> logger)
        {
            _jobId = jobId;
            _inputData = EnsureArg.IsNotNull(inputData, nameof(inputData));

            _dataClient = EnsureArg.IsNotNull(dataClient, nameof(dataClient));
            _dataWriter = EnsureArg.IsNotNull(dataWriter, nameof(dataWriter));
            _parquetDataProcessor = EnsureArg.IsNotNull(parquetDataProcessor, nameof(parquetDataProcessor));
            _fhirSchemaManager = EnsureArg.IsNotNull(fhirSchemaManager, nameof(fhirSchemaManager));
            _groupMemberExtractor = EnsureArg.IsNotNull(groupMemberExtractor, nameof(groupMemberExtractor));
            _filterManager = EnsureArg.IsNotNull(filterManager, nameof(filterManager));
            _diagnosticLogger = EnsureArg.IsNotNull(diagnosticLogger, nameof(diagnosticLogger));
            _logger = EnsureArg.IsNotNull(logger, nameof(logger));
        }

        // the processing job status is never set to failed or cancelled.
        public async Task<string> ExecuteAsync(IProgress<string> progress, CancellationToken cancellationToken)
        {
<<<<<<< HEAD
            _logger.LogInformation($"Start executing processing job {_jobId}.");
=======
            _diagnosticLogger.LogInformation($"Start executing processing job {_inputData.ProcessingJobSequenceId}.");
            _logger.LogInformation($"Start executing processing job {_inputData.ProcessingJobSequenceId}.");
>>>>>>> 85e5ce1e

            try
            {
                // clear result at first
                _result = new FhirToDataLakeProcessingJobResult();

                progress.Report(JsonConvert.SerializeObject(_result));

                if (cancellationToken.IsCancellationRequested)
                {
                    _diagnosticLogger.LogError("Job is cancelled.");
                    _logger.LogInformation("Job is cancelled.");
                    throw new OperationCanceledException();
                }

                // clean resources before process start
                await CleanResourceAsync(cancellationToken);

                _cacheResult = new CacheResult();
                _outputFileIndexMap = new Dictionary<string, int>();

                _typeFilters = await _filterManager.GetTypeFiltersAsync(cancellationToken);

                var filterScope = await _filterManager.GetFilterScopeAsync(cancellationToken);
                switch (filterScope)
                {
                    case FilterScope.Group:
                    {
                        await GroupExecuteAsyncInternal(progress, cancellationToken);
                        break;
                    }

                    case FilterScope.System:
                    {
                        await SystemExecuteAsyncInternal(progress, cancellationToken);
                        break;
                    }

                    default:
                        throw new ConfigurationErrorException(
                            $"The FilterScope {filterScope} isn't supported now.");
                }

                // force to commit result when all the resources of this job are processed.
                await TryCommitResultAsync(progress, true, cancellationToken);

                _result.ProcessingCompleteTime = DateTime.UtcNow;

                progress.Report(JsonConvert.SerializeObject(_result));

<<<<<<< HEAD
                _logger.LogInformation($"Finished processing job {_jobId}.");
=======
                _diagnosticLogger.LogInformation($"Finished processing job '{_inputData.ProcessingJobSequenceId}'.");
                _logger.LogInformation($"Finished processing job '{_inputData.ProcessingJobSequenceId}'.");
>>>>>>> 85e5ce1e

                return JsonConvert.SerializeObject(_result);
            }
            catch (TaskCanceledException taskCanceledEx)
            {
                _diagnosticLogger.LogError("Data processing task is canceled.");
                _logger.LogInformation(taskCanceledEx, "Data processing task is canceled.");

                await CleanResourceAsync(CancellationToken.None);

                throw new RetriableJobException("Data processing task is canceled.", taskCanceledEx);
            }
            catch (OperationCanceledException operationCanceledEx)
            {
                _diagnosticLogger.LogError("Data processing task is canceled.");
                _logger.LogInformation(operationCanceledEx, "Data processing task is canceled.");

                await CleanResourceAsync(CancellationToken.None);

                throw new RetriableJobException("Data processing task is canceled.", operationCanceledEx);
            }
            catch (RetriableJobException retriableJobEx)
            {
                // always throw RetriableJobException
                _diagnosticLogger.LogError("Error in data processing job.");
                _logger.LogInformation(retriableJobEx, "Error in data processing job. Reason : {0}", retriableJobEx);

                await CleanResourceAsync(CancellationToken.None);

                throw;
            }
            catch (SynapsePipelineRetriableException synapsePipelineEx)
            {
                // Customer exceptions.
                _diagnosticLogger.LogError("Error in data processing job.");
                _logger.LogInformation(synapsePipelineEx, "Error in data processing job. Reason:{0}", synapsePipelineEx);

                await CleanResourceAsync(CancellationToken.None);

                throw new RetriableJobException("Error in data processing job.", synapsePipelineEx);
            }
            catch (Exception ex)
            {
                // Unhandeled exceptions.
                _diagnosticLogger.LogError($"Unhandeled error occurred in data processing job. Reason : {ex}");
                _logger.LogError(ex, "Unhandeled error occurred in data processing job. Reason : {0}", ex);
                await CleanResourceAsync(CancellationToken.None);

                throw new RetriableJobException("Unhandeled error occurred in data processing job.", ex);
            }
        }

        private async Task SystemExecuteAsyncInternal(IProgress<string> progress, CancellationToken cancellationToken)
        {
            // create initial base search option for this task,
            // the resource type and customized parameters of each filter will be set later.
            var parameters = new List<KeyValuePair<string, string>>
            {
                new (FhirApiConstants.LastUpdatedKey, $"lt{_inputData.DataEndTime.ToInstantString()}"),
            };

            if (_inputData.DataStartTime != null)
            {
                parameters.Add(new KeyValuePair<string, string>(
                    FhirApiConstants.LastUpdatedKey,
                    $"ge{((DateTimeOffset)_inputData.DataStartTime).ToInstantString()}"));
            }

            var searchOption = new BaseSearchOptions(null, parameters);

            // retrieve resources for all the type filters.
            await ProcessFiltersAsync(progress, searchOption, cancellationToken);
        }

        private async Task GroupExecuteAsyncInternal(IProgress<string> progress, CancellationToken cancellationToken)
        {
            var isPatientResourcesRequired = IsPatientResourcesRequired(_typeFilters);

            // TODO: how to ensure the group is the same?
            var allPatientIds = await _groupMemberExtractor.GetGroupPatientsAsync(
                await _filterManager.GetGroupIdAsync(cancellationToken),
                null,
                _inputData.DataEndTime,
                cancellationToken);

            var patientHashToId = allPatientIds.ToDictionary(
                TableKeyProvider.CompartmentRowKey,
                patientId => patientId);
            foreach (var patientInfo in _inputData.ToBeProcessedPatients)
            {
                var lastPatientVersionId = patientInfo.VersionId;

                if (!patientHashToId.ContainsKey(patientInfo.PatientHash))
                {
                    _logger.LogInformation($"Can't find patient in group for patient hash {patientInfo.PatientHash}, the group is modified.");
                    continue;
                }

                var patientId = patientHashToId[patientInfo.PatientHash];

                // the patient resource isn't included in compartment search,
                // so we need additional request to get the patient resource
                var patientResource = await GetPatientResource(patientId, cancellationToken);

                // the patient does not exist, skip processing this patient
                if (patientResource == null)
                {
                    continue;
                }

                var currentPatientVersionId = FhirBundleParser.ExtractVersionId(patientResource);

                if (currentPatientVersionId == 0)
                {
                    _diagnosticLogger.LogError(
                        $"Failed to extract version id for patient {patientId}.");
                    _logger.LogInformation(
                        $"Failed to extract version id for patient {patientId}.");
                    throw new FhirSearchException(
                        $"Failed to extract version id for patient {patientId}.");
                }

                // New patient or the patient is updated.
                if (lastPatientVersionId != currentPatientVersionId)
                {
                    // save the patient resource to cache if the patient resource type is required in the result
                    if (isPatientResourcesRequired)
                    {
                        AddFhirResourcesToCache(new List<JObject> { patientResource });
                    }
                }

                // add this patient's version id in result
                _result.ProcessedPatientVersion[patientInfo.PatientHash] = currentPatientVersionId;

                _logger.LogInformation($"Get patient resource {patientId} successfully.");

                // the version id is 0 for newly patient
                // for new patient, we will retrieve all its compartments resources from {since}
                // for processed patient, we will only retrieve the updated compartment resources from last scheduled time
                var startDateTime = lastPatientVersionId == 0
                    ? _inputData.Since
                    : _inputData.DataStartTime;
                var parameters = new List<KeyValuePair<string, string>>
                            {
                                new (FhirApiConstants.LastUpdatedKey, $"lt{_inputData.DataEndTime.ToInstantString()}"),
                            };

                if (startDateTime != null)
                {
                    parameters.Add(new KeyValuePair<string, string>(
                        FhirApiConstants.LastUpdatedKey,
                        $"ge{((DateTimeOffset)startDateTime).ToInstantString()}"));
                }

                // create initial compartment search option for this patient,
                // the resource type and customized parameters of each filter will be set later.
                var searchOption = new CompartmentSearchOptions(
                    FhirConstants.PatientResource,
                    patientId,
                    null,
                    parameters);

                // retrieve this patient's compartment resources for all the filters
                await ProcessFiltersAsync(progress, searchOption, cancellationToken);

                _logger.LogInformation($"Process patient resource {patientId} successfully.");
            }
        }

        /// <summary>
        /// If we need retrieve patient resources for group filter scope
        /// </summary>
        private static bool IsPatientResourcesRequired(IEnumerable<TypeFilter> typeFilters)
        {
            foreach (var typeFilter in typeFilters)
            {
                switch (typeFilter.ResourceType)
                {
                    // if patient resource is required in typeFilter
                    case FhirConstants.PatientResource:
                        return true;
                    case FhirConstants.AllResource:
                    {
                        // all resources are required without any parameters
                        if (typeFilter.Parameters == null || !typeFilter.Parameters.Any())
                        {
                            return true;
                        }

                        foreach (var (param, value) in typeFilter.Parameters)
                        {
                            if (param != FhirApiConstants.TypeKey)
                            {
                                continue;
                            }

                            // if patient is in _type parameter
                            var types = value.Split(',');
                            if (types.Contains(FhirConstants.PatientResource))
                            {
                                return true;
                            }
                        }

                        break;
                    }
                }
            }

            return false;
        }

        private async Task<JObject> GetPatientResource(string patientId, CancellationToken cancellationToken)
        {
            var patientSearchOption = new ResourceIdSearchOptions(
                FhirConstants.PatientResource,
                patientId,
                null);

            var searchResult = await ExecuteSearchAsync(patientSearchOption, cancellationToken);

            // if the patient does not exist, log a warning, and do nothing about it.
            if (searchResult.FhirResources == null || !searchResult.FhirResources.Any())
            {
                _logger.LogInformation($"The patient {patientId} dose not exist in fhir server, ignore it.");
                return null;
            }

            var patientResource = searchResult.FhirResources[0];

            if (patientResource["resourceType"]?.ToString() != FhirConstants.PatientResource)
            {
                _diagnosticLogger.LogError($"Failed to get patient {patientId}.");
                _logger.LogInformation($"Failed to get patient {patientId}.");
                throw new FhirSearchException($"Failed to get patient {patientId}.");
            }

            return patientResource;
        }

        /// <summary>
        /// Get resources for all the type filters. The resources are stored in cache result.
        /// </summary>
        private async Task ProcessFiltersAsync(
            IProgress<string> progress,
            BaseSearchOptions searchOptions,
            CancellationToken cancellationToken)
        {
            var sharedQueryParameters = new List<KeyValuePair<string, string>>(searchOptions.QueryParameters);

            foreach (var typeFilter in _typeFilters)
            {
                searchOptions.ResourceType = typeFilter.ResourceType;
                searchOptions.QueryParameters = new List<KeyValuePair<string, string>>(sharedQueryParameters);
                foreach (var parameter in typeFilter.Parameters)
                {
                    searchOptions.QueryParameters.Add(parameter);
                }

                await SearchWithFilterAsync(progress, searchOptions, cancellationToken);
            }
        }

        /// <summary>
        /// Get fhir resources with the searchOption specified.
        /// If there is any operationOutcomes, will throw an exception
        /// </summary>
        private async Task SearchWithFilterAsync(
            IProgress<string> progress,
            BaseSearchOptions searchOptions,
            CancellationToken cancellationToken)
        {
            var isCurrentSearchCompleted = false;
            string continuationToken = null;

            while (!isCurrentSearchCompleted)
            {
                if (cancellationToken.IsCancellationRequested)
                {
                    throw new OperationCanceledException();
                }

                // add/update continuation token
                if (continuationToken != null)
                {
                    var replacedContinuationToken = false;

                    // if continuation token parameter exists, update it
                    for (var index = 0; index < searchOptions.QueryParameters.Count; index++)
                    {
                        if (searchOptions.QueryParameters[index].Key != FhirApiConstants.ContinuationKey)
                        {
                            continue;
                        }

                        searchOptions.QueryParameters[index] = new KeyValuePair<string, string>(
                            FhirApiConstants.ContinuationKey, continuationToken);
                        replacedContinuationToken = true;
                        break;
                    }

                    // if continuation token isn't set before, add it
                    if (!replacedContinuationToken)
                    {
                        searchOptions.QueryParameters.Add(new KeyValuePair<string, string>(FhirApiConstants.ContinuationKey, continuationToken));
                    }
                }

                var searchResult = await ExecuteSearchAsync(searchOptions, cancellationToken);

                // add resources to memory cache
                AddFhirResourcesToCache(searchResult.FhirResources);
                _cacheResult.CacheSize += searchResult.ResultSizeInBytes;

                continuationToken = searchResult.ContinuationToken;

                if (string.IsNullOrWhiteSpace(continuationToken))
                {
                    isCurrentSearchCompleted = true;
                }

                // check if necessary to commit the resources in memory cache to storage
                await TryCommitResultAsync(progress, false, cancellationToken);
            }
        }

        /// <summary>
        /// Execute search, extract resources and continuation token from the response.
        /// An Exception will be thrown if there are operationOutcomes
        /// </summary>
        private async Task<SearchResult> ExecuteSearchAsync(BaseSearchOptions searchOptions, CancellationToken cancellationToken)
        {
            var fhirBundleResult = await _dataClient.SearchAsync(searchOptions, cancellationToken);

            // Parse bundle result.
            JObject fhirBundleObject;
            try
            {
                fhirBundleObject = JObject.Parse(fhirBundleResult);
            }
            catch (JsonReaderException exception)
            {
                _diagnosticLogger.LogError("Failed to parse fhir search result.");
                _logger.LogInformation(exception, "Failed to parse fhir search result.");
                throw new FhirDataParseException($"Failed to parse fhir search result", exception);
            }

            var fhirResources = FhirBundleParser.ExtractResourcesFromBundle(fhirBundleObject);

            var operationOutcomes = FhirBundleParser.GetOperationOutcomes(fhirResources).ToList();
            if (operationOutcomes.Any())
            {
                _diagnosticLogger.LogError($"There is operationOutcome returned from FHIR server: {string.Join(',', operationOutcomes)}");
                _logger.LogInformation($"There is operationOutcome returned from FHIR server: {string.Join(',', operationOutcomes)}");
                throw new FhirSearchException($"There is operationOutcome returned from FHIR server: {string.Join(',', operationOutcomes)}");
            }

            var continuationToken = FhirBundleParser.ExtractContinuationToken(fhirBundleObject);

            return new SearchResult(fhirResources.ToList(), fhirBundleResult.Length * sizeof(char), continuationToken);
        }

        /// <summary>
        /// Add the resources extracted from a request to memory cache.
        /// </summary>
        private void AddFhirResourcesToCache(List<JObject> fhirResources)
        {
            foreach (var resource in fhirResources)
            {
                var resourceType = resource["resourceType"]?.ToString();
                if (string.IsNullOrWhiteSpace(resourceType))
                {
                    _diagnosticLogger.LogError($"Failed to parse fhir search resource {resource}");
                    _logger.LogInformation($"Failed to parse fhir search resource {resource}");
                    throw new FhirDataParseException($"Failed to parse fhir search resource {resource}");
                }

                if (!_cacheResult.Resources.ContainsKey(resourceType))
                {
                    _cacheResult.Resources[resourceType] = new List<JObject>();
                }

                _cacheResult.Resources[resourceType].Add(resource);
            }
        }

        /// <summary>
        /// Try to commit the resources in memory cache to storage,
        /// if resources are committed,
        /// 1. clear the cache resources
        /// 2. update and report _result
        /// </summary>
        private async Task TryCommitResultAsync(
            IProgress<string> progress,
            bool forceCommit,
            CancellationToken cancellationToken)
        {
            var cacheResourceCount = _cacheResult.GetResourceCount();
            if (cacheResourceCount >= JobConfigurationConstants.NumberOfResourcesPerCommit ||
                _cacheResult.CacheSize > JobConfigurationConstants.DataSizeInBytesPerCommit ||
                forceCommit)
            {
                _logger.LogInformation($"commit data: {cacheResourceCount} resources, {_cacheResult.CacheSize} data size.");

                foreach (var (resourceType, resources) in _cacheResult.Resources)
                {
                    var batchData = new JsonBatchData(resources);

                    var schemaTypes = _fhirSchemaManager.GetSchemaTypes(resourceType);
                    foreach (var schemaType in schemaTypes)
                    {
                        // Convert grouped data to parquet stream
                        var processParameters = new ProcessParameters(schemaType, resourceType);
                        var parquetStream = await _parquetDataProcessor.ProcessAsync(batchData, processParameters, cancellationToken);
                        var skippedCount = batchData.Values.Count() - parquetStream.BatchSize;

                        if (parquetStream?.Value?.Length > 0)
                        {
                            if (!_outputFileIndexMap.ContainsKey(schemaType))
                            {
                                _outputFileIndexMap[schemaType] = 0;
                            }

                            // Upload to blob and log result
                            var blobUrl = await _dataWriter.WriteAsync(parquetStream, _jobId, _outputFileIndexMap[schemaType], _inputData.DataEndTime, cancellationToken);
                            _outputFileIndexMap[schemaType] += 1;

                            _logger.LogInformation(
                                "Commit Batch Result: resource type {resourceType}, schemaType {schemaType}, {resourceCount} resources are searched in total. {processedCount} resources are processed. The blob URL is {blobURL}",
                                resourceType,
                                schemaType,
                                batchData.Values.Count(),
                                parquetStream.BatchSize,
                                blobUrl);
                        }
                        else
                        {
                            _logger.LogInformation(
                                "No resource of schema type {schemaType} from {resourceType} is processed. {skippedCount} resources are skipped.",
                                schemaType,
                                resourceType,
                                skippedCount);
                        }

                        _result.SkippedCount =
                            _result.SkippedCount.AddToDictionary(schemaType, skippedCount);
                        _result.ProcessedCount =
                            _result.ProcessedCount.AddToDictionary(schemaType, parquetStream.BatchSize);
                    }

                    _result.SearchCount =
                        _result.SearchCount.AddToDictionary(resourceType, resources.Count);
                }

                progress.Report(JsonConvert.SerializeObject(_result));

                // clear cache
                _cacheResult.ClearCache();
                _logger.LogInformation($"Commit cache resources successfully for processing job {_jobId}.");
            }
        }

        /// <summary>
        /// Try best to clean failure data.
        /// </summary>
        private async Task CleanResourceAsync(CancellationToken cancellationToken)
        {
            try
            {
                await _dataWriter.TryCleanJobDataAsync(_jobId, cancellationToken);
            }
            catch (Exception ex)
            {
                _logger.LogInformation(ex, "Failed to clean resource.");
            }
        }
    }
}<|MERGE_RESOLUTION|>--- conflicted
+++ resolved
@@ -88,12 +88,8 @@
         // the processing job status is never set to failed or cancelled.
         public async Task<string> ExecuteAsync(IProgress<string> progress, CancellationToken cancellationToken)
         {
-<<<<<<< HEAD
+            _diagnosticLogger.LogInformation($"Start executing processing job {_jobId}.");
             _logger.LogInformation($"Start executing processing job {_jobId}.");
-=======
-            _diagnosticLogger.LogInformation($"Start executing processing job {_inputData.ProcessingJobSequenceId}.");
-            _logger.LogInformation($"Start executing processing job {_inputData.ProcessingJobSequenceId}.");
->>>>>>> 85e5ce1e
 
             try
             {
@@ -144,12 +140,8 @@
 
                 progress.Report(JsonConvert.SerializeObject(_result));
 
-<<<<<<< HEAD
-                _logger.LogInformation($"Finished processing job {_jobId}.");
-=======
-                _diagnosticLogger.LogInformation($"Finished processing job '{_inputData.ProcessingJobSequenceId}'.");
-                _logger.LogInformation($"Finished processing job '{_inputData.ProcessingJobSequenceId}'.");
->>>>>>> 85e5ce1e
+                _diagnosticLogger.LogInformation($"Finished processing job '{_jobId}'.");
+                _logger.LogInformation($"Finished processing job '{_jobId}'.");
 
                 return JsonConvert.SerializeObject(_result);
             }
