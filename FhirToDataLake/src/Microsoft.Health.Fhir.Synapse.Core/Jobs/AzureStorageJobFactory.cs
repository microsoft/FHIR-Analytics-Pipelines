﻿// -------------------------------------------------------------------------------------------------
// Copyright (c) Microsoft Corporation. All rights reserved.
// Licensed under the MIT License (MIT). See LICENSE in the repo root for license information.
// -------------------------------------------------------------------------------------------------

using System;
using EnsureThat;
using Microsoft.Extensions.Logging;
using Microsoft.Extensions.Options;
using Microsoft.Health.Fhir.Synapse.Common.Configurations;
using Microsoft.Health.Fhir.Synapse.Common.Metrics;
using Microsoft.Health.Fhir.Synapse.Core.DataFilter;
using Microsoft.Health.Fhir.Synapse.Core.DataProcessor;
using Microsoft.Health.Fhir.Synapse.Core.Jobs.Models;
using Microsoft.Health.Fhir.Synapse.DataClient;
using Microsoft.Health.Fhir.Synapse.DataWriter;
using Microsoft.Health.Fhir.Synapse.SchemaManagement;
using Microsoft.Health.Fhir.Synapse.SchemaManagement.Parquet;
using Microsoft.Health.JobManagement;
using Newtonsoft.Json;

namespace Microsoft.Health.Fhir.Synapse.Core.Jobs
{
    /// <summary>
    /// Factory to create different jobs.
    /// </summary>
    public class AzureStorageJobFactory : IJobFactory
    {
        private readonly IQueueClient _queueClient;
        private readonly IFhirDataClient _dataClient;
        private readonly IFhirDataWriter _dataWriter;
        private readonly IGroupMemberExtractor _groupMemberExtractor;
        private readonly IColumnDataProcessor _parquetDataProcessor;
        private readonly IFhirSchemaManager<FhirParquetSchemaNode> _fhirSchemaManager;
        private readonly IFilterManager _filterManager;
        private readonly IMetadataStore _metadataStore;
        private readonly ILoggerFactory _loggerFactory;
        private readonly int _maxJobCountInRunningPool;
        private readonly ILogger<AzureStorageJobFactory> _logger;
        private readonly IMetricsLogger _metricsLogger;

        public AzureStorageJobFactory(
            IQueueClient queueClient,
            IFhirDataClient dataClient,
            IFhirDataWriter dataWriter,
            IGroupMemberExtractor groupMemberExtractor,
            IColumnDataProcessor parquetDataProcessor,
            IFhirSchemaManager<FhirParquetSchemaNode> fhirSchemaManager,
            IFilterManager filterManager,
            IMetadataStore metadataStore,
<<<<<<< HEAD
            IOptions<JobSchedulerConfiguration> schedulerConfiguration,
            ILoggerFactory loggerFactory,
            IMetricsLogger metricsLogger)
=======
            IOptions<JobConfiguration> jobConfiguration,
            ILoggerFactory loggerFactory)
>>>>>>> c51d65db
        {
            _queueClient = EnsureArg.IsNotNull(queueClient, nameof(queueClient));
            _dataClient = EnsureArg.IsNotNull(dataClient, nameof(dataClient));
            _dataWriter = EnsureArg.IsNotNull(dataWriter, nameof(dataWriter));
            _groupMemberExtractor = EnsureArg.IsNotNull(groupMemberExtractor, nameof(groupMemberExtractor));
            _parquetDataProcessor = EnsureArg.IsNotNull(parquetDataProcessor, nameof(parquetDataProcessor));
            _fhirSchemaManager = EnsureArg.IsNotNull(fhirSchemaManager, nameof(fhirSchemaManager));
            _filterManager = EnsureArg.IsNotNull(filterManager, nameof(filterManager));
            _metadataStore = EnsureArg.IsNotNull(metadataStore, nameof(metadataStore));

            EnsureArg.IsNotNull(jobConfiguration, nameof(jobConfiguration));
            _maxJobCountInRunningPool = jobConfiguration.Value.MaxQueuedJobCountPerOrchestration;

            _loggerFactory = EnsureArg.IsNotNull(loggerFactory, nameof(loggerFactory));
            _logger = _loggerFactory.CreateLogger<AzureStorageJobFactory>();
            _metricsLogger = EnsureArg.IsNotNull(metricsLogger, nameof(metricsLogger));
        }

        public IJob Create(JobInfo jobInfo)
        {
            EnsureArg.IsNotNull(jobInfo, nameof(jobInfo));

            if (_metadataStore.IsInitialized())
            {
                var taskFactoryFuncs =
                    new Func<JobInfo, IJob>[] { CreateProcessingTask, CreateOrchestratorTask };

                foreach (var factoryFunc in taskFactoryFuncs)
                {
                    var job = factoryFunc(jobInfo);
                    if (job != null)
                    {
                        return job;
                    }
                }

                // job hosting didn't catch any exception thrown during creating job,
                // return null for failure case, and job hosting will skip it.
                _logger.LogWarning($"Failed to create job, unknown job definition. ID: {jobInfo?.Id ?? -1}");
                return null;
            }

            _logger.LogInformation("Metadata store isn't initialized yet.");
            return null;
        }

        private IJob CreateOrchestratorTask(JobInfo jobInfo)
        {
            try
            {
                var inputData = JsonConvert.DeserializeObject<FhirToDataLakeOrchestratorJobInputData>(jobInfo.Definition);
                if (inputData is { JobType: JobType.Orchestrator })
                {
                    var currentResult = string.IsNullOrWhiteSpace(jobInfo.Result)
                        ? new FhirToDataLakeOrchestratorJobResult()
                        : JsonConvert.DeserializeObject<FhirToDataLakeOrchestratorJobResult>(jobInfo.Result);

                    return new FhirToDataLakeOrchestratorJob(
                        jobInfo,
                        inputData,
                        currentResult,
                        _dataClient,
                        _dataWriter,
                        _queueClient,
                        _groupMemberExtractor,
                        _filterManager,
                        _metadataStore,
<<<<<<< HEAD
                        _schedulerConfiguration,
                        _metricsLogger,
=======
                        _maxJobCountInRunningPool,
>>>>>>> c51d65db
                        _loggerFactory.CreateLogger<FhirToDataLakeOrchestratorJob>());
                }
            }
            catch (Exception e)
            {
                _logger.LogWarning(e, "Failed to create orchestrator job.");
                return null;
            }

            return null;
        }

        private IJob CreateProcessingTask(JobInfo jobInfo)
        {
            try
            {
                var inputData = JsonConvert.DeserializeObject<FhirToDataLakeProcessingJobInputData>(jobInfo.Definition);
                if (inputData is { JobType: JobType.Processing })
                {
                    return new FhirToDataLakeProcessingJob(
                        jobInfo.Id,
                        inputData,
                        _dataClient,
                        _dataWriter,
                        _parquetDataProcessor,
                        _fhirSchemaManager,
                        _groupMemberExtractor,
                        _filterManager,
                        _loggerFactory.CreateLogger<FhirToDataLakeProcessingJob>());
                }
            }
            catch (Exception e)
            {
                _logger.LogWarning(e, "Failed to create processing job.");
                return null;
            }

            return null;
        }
    }
}<|MERGE_RESOLUTION|>--- conflicted
+++ resolved
@@ -48,14 +48,9 @@
             IFhirSchemaManager<FhirParquetSchemaNode> fhirSchemaManager,
             IFilterManager filterManager,
             IMetadataStore metadataStore,
-<<<<<<< HEAD
-            IOptions<JobSchedulerConfiguration> schedulerConfiguration,
-            ILoggerFactory loggerFactory,
-            IMetricsLogger metricsLogger)
-=======
             IOptions<JobConfiguration> jobConfiguration,
+            IMetricsLogger metricsLogger,
             ILoggerFactory loggerFactory)
->>>>>>> c51d65db
         {
             _queueClient = EnsureArg.IsNotNull(queueClient, nameof(queueClient));
             _dataClient = EnsureArg.IsNotNull(dataClient, nameof(dataClient));
@@ -123,12 +118,8 @@
                         _groupMemberExtractor,
                         _filterManager,
                         _metadataStore,
-<<<<<<< HEAD
-                        _schedulerConfiguration,
+                        _maxJobCountInRunningPool,
                         _metricsLogger,
-=======
-                        _maxJobCountInRunningPool,
->>>>>>> c51d65db
                         _loggerFactory.CreateLogger<FhirToDataLakeOrchestratorJob>());
                 }
             }
