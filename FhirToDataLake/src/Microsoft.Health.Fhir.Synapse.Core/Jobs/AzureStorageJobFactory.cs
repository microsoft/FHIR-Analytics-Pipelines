﻿// -------------------------------------------------------------------------------------------------
// Copyright (c) Microsoft Corporation. All rights reserved.
// Licensed under the MIT License (MIT). See LICENSE in the repo root for license information.
// -------------------------------------------------------------------------------------------------

using System;
using EnsureThat;
using Microsoft.Extensions.Logging;
using Microsoft.Extensions.Options;
using Microsoft.Health.Fhir.Synapse.Common.Configurations;
using Microsoft.Health.Fhir.Synapse.Common.Logging;
using Microsoft.Health.Fhir.Synapse.Common.Metrics;
using Microsoft.Health.Fhir.Synapse.Core.DataFilter;
using Microsoft.Health.Fhir.Synapse.Core.DataProcessor;
using Microsoft.Health.Fhir.Synapse.Core.Extensions;
using Microsoft.Health.Fhir.Synapse.Core.Jobs.Models;
using Microsoft.Health.Fhir.Synapse.DataClient;
using Microsoft.Health.Fhir.Synapse.DataWriter;
using Microsoft.Health.Fhir.Synapse.SchemaManagement;
using Microsoft.Health.Fhir.Synapse.SchemaManagement.Parquet;
using Microsoft.Health.JobManagement;
using Newtonsoft.Json;

namespace Microsoft.Health.Fhir.Synapse.Core.Jobs
{
    /// <summary>
    /// Factory to create different jobs.
    /// </summary>
    public class AzureStorageJobFactory : IJobFactory
    {
        private readonly IQueueClient _queueClient;
        private readonly IApiDataClient _dataClient;
        private readonly IDataWriter _dataWriter;
        private readonly IGroupMemberExtractor _groupMemberExtractor;
        private readonly IColumnDataProcessor _parquetDataProcessor;
        private readonly ISchemaManager<ParquetSchemaNode> _schemaManager;
        private readonly IFilterManager _filterManager;
        private readonly IMetadataStore _metadataStore;
        private readonly ILoggerFactory _loggerFactory;
        private readonly IDiagnosticLogger _diagnosticLogger;
        private readonly int _maxJobCountInRunningPool;
        private readonly ILogger<AzureStorageJobFactory> _logger;
        private readonly IMetricsLogger _metricsLogger;

        public AzureStorageJobFactory(
            IQueueClient queueClient,
            IApiDataClient dataClient,
            IDataWriter dataWriter,
            IGroupMemberExtractor groupMemberExtractor,
            IColumnDataProcessor parquetDataProcessor,
            ISchemaManager<ParquetSchemaNode> schemaManager,
            IFilterManager filterManager,
            IMetadataStore metadataStore,
            IOptions<JobConfiguration> jobConfiguration,
            IMetricsLogger metricsLogger,
            IDiagnosticLogger diagnosticLogger,
            ILoggerFactory loggerFactory)
        {
            _queueClient = EnsureArg.IsNotNull(queueClient, nameof(queueClient));
            _dataClient = EnsureArg.IsNotNull(dataClient, nameof(dataClient));
            _dataWriter = EnsureArg.IsNotNull(dataWriter, nameof(dataWriter));
            _groupMemberExtractor = EnsureArg.IsNotNull(groupMemberExtractor, nameof(groupMemberExtractor));
            _parquetDataProcessor = EnsureArg.IsNotNull(parquetDataProcessor, nameof(parquetDataProcessor));
            _schemaManager = EnsureArg.IsNotNull(schemaManager, nameof(schemaManager));
            _filterManager = EnsureArg.IsNotNull(filterManager, nameof(filterManager));
            _metadataStore = EnsureArg.IsNotNull(metadataStore, nameof(metadataStore));
            _diagnosticLogger = EnsureArg.IsNotNull(diagnosticLogger, nameof(diagnosticLogger));

            EnsureArg.IsNotNull(jobConfiguration, nameof(jobConfiguration));
            _maxJobCountInRunningPool = jobConfiguration.Value.MaxQueuedJobCountPerOrchestration;

            _loggerFactory = EnsureArg.IsNotNull(loggerFactory, nameof(loggerFactory));
            _logger = _loggerFactory.CreateLogger<AzureStorageJobFactory>();
            _metricsLogger = EnsureArg.IsNotNull(metricsLogger, nameof(metricsLogger));
        }

        public IJob Create(JobInfo jobInfo)
        {
            EnsureArg.IsNotNull(jobInfo, nameof(jobInfo));

            if (_metadataStore.IsInitialized())
            {
                Func<JobInfo, IJob>[] taskFactoryFuncs =
                    new Func<JobInfo, IJob>[] { CreateProcessingTask, CreateOrchestratorTask };

                foreach (Func<JobInfo, IJob> factoryFunc in taskFactoryFuncs)
                {
                    IJob job = factoryFunc(jobInfo);
                    if (job != null)
                    {
                        return job;
                    }
                }

                // job hosting didn't catch any exception thrown during creating job,
                // return null for failure case, and job hosting will skip it.
                _logger.LogInformation($"Failed to create job, unknown job definition. ID: {jobInfo?.Id ?? -1}");
                return null;
            }

            _logger.LogInformation("Metadata store isn't initialized yet.");
            return null;
        }

        private IJob CreateOrchestratorTask(JobInfo jobInfo)
        {
            try
            {
                var inputData = JsonConvert.DeserializeObject<FhirToDataLakeOrchestratorJobInputData>(jobInfo.Definition);
                if (inputData is { JobType: JobType.Orchestrator })
                {
<<<<<<< HEAD
                    return new FhirToDataLakeOrchestratorJob(
                        jobInfo,
                        inputData,
                        new FhirToDataLakeProcessingJobSpliter(_dataClient, _diagnosticLogger, _loggerFactory.CreateLogger<FhirToDataLakeProcessingJobSpliter>()),
                        _dataClient,
                        _dataWriter,
                        _queueClient,
                        _groupMemberExtractor,
                        _filterManager,
                        _metadataStore,
                        _maxJobCountInRunningPool,
                        _metricsLogger,
                        _diagnosticLogger,
                        _loggerFactory.CreateLogger<FhirToDataLakeOrchestratorJob>());
=======
                    bool isSupported = Enum.IsDefined(typeof(SupportedJobVersion), inputData.JobVersion);

                    // return null if the job version is unsupported
                    if (isSupported)
                    {
                        FhirToDataLakeOrchestratorJobResult currentResult = string.IsNullOrWhiteSpace(jobInfo.Result)
                        ? new FhirToDataLakeOrchestratorJobResult()
                        : JsonConvert.DeserializeObject<FhirToDataLakeOrchestratorJobResult>(jobInfo.Result);

                        return new FhirToDataLakeOrchestratorJob(
                            jobInfo,
                            inputData,
                            currentResult,
                            _dataClient,
                            _dataWriter,
                            _queueClient,
                            _groupMemberExtractor,
                            _filterManager,
                            _metadataStore,
                            _maxJobCountInRunningPool,
                            _metricsLogger,
                            _diagnosticLogger,
                            _loggerFactory.CreateLogger<FhirToDataLakeOrchestratorJob>());
                    }
>>>>>>> ec52f950
                }
            }
            catch (Exception e)
            {
                _metricsLogger.LogTotalErrorsMetrics(e, $"Failed to create orchestrator job. Reason: {e.Message}", JobOperations.CreateJob);
                _logger.LogInformation(e, "Failed to create orchestrator job.");
                return null;
            }

            return null;
        }

        private IJob CreateProcessingTask(JobInfo jobInfo)
        {
            try
            {
                var inputData = JsonConvert.DeserializeObject<FhirToDataLakeProcessingJobInputData>(jobInfo.Definition);
                if (inputData is { JobType: JobType.Processing })
                {
                    bool isSupported = Enum.IsDefined(typeof(SupportedJobVersion), inputData.JobVersion);

                    // return null if the job version is unsupported
                    if (isSupported)
                    {
                        return new FhirToDataLakeProcessingJob(
                        jobInfo.Id,
                        inputData,
                        _dataClient,
                        _dataWriter,
                        _parquetDataProcessor,
                        _schemaManager,
                        _groupMemberExtractor,
                        _filterManager,
                        _metricsLogger,
                        _diagnosticLogger,
                        _loggerFactory.CreateLogger<FhirToDataLakeProcessingJob>());
                    }
                }
            }
            catch (Exception e)
            {
                _metricsLogger.LogTotalErrorsMetrics(e, $"Failed to create processing job. Reason: {e.Message}", JobOperations.CreateJob);
                _logger.LogInformation(e, "Failed to create processing job.");
                return null;
            }

            return null;
        }
    }
}<|MERGE_RESOLUTION|>--- conflicted
+++ resolved
@@ -109,35 +109,15 @@
                 var inputData = JsonConvert.DeserializeObject<FhirToDataLakeOrchestratorJobInputData>(jobInfo.Definition);
                 if (inputData is { JobType: JobType.Orchestrator })
                 {
-<<<<<<< HEAD
-                    return new FhirToDataLakeOrchestratorJob(
-                        jobInfo,
-                        inputData,
-                        new FhirToDataLakeProcessingJobSpliter(_dataClient, _diagnosticLogger, _loggerFactory.CreateLogger<FhirToDataLakeProcessingJobSpliter>()),
-                        _dataClient,
-                        _dataWriter,
-                        _queueClient,
-                        _groupMemberExtractor,
-                        _filterManager,
-                        _metadataStore,
-                        _maxJobCountInRunningPool,
-                        _metricsLogger,
-                        _diagnosticLogger,
-                        _loggerFactory.CreateLogger<FhirToDataLakeOrchestratorJob>());
-=======
                     bool isSupported = Enum.IsDefined(typeof(SupportedJobVersion), inputData.JobVersion);
 
                     // return null if the job version is unsupported
                     if (isSupported)
                     {
-                        FhirToDataLakeOrchestratorJobResult currentResult = string.IsNullOrWhiteSpace(jobInfo.Result)
-                        ? new FhirToDataLakeOrchestratorJobResult()
-                        : JsonConvert.DeserializeObject<FhirToDataLakeOrchestratorJobResult>(jobInfo.Result);
-
                         return new FhirToDataLakeOrchestratorJob(
                             jobInfo,
                             inputData,
-                            currentResult,
+                            new FhirToDataLakeProcessingJobSpliter(_dataClient, _diagnosticLogger, _loggerFactory.CreateLogger<FhirToDataLakeProcessingJobSpliter>()),
                             _dataClient,
                             _dataWriter,
                             _queueClient,
@@ -149,7 +129,6 @@
                             _diagnosticLogger,
                             _loggerFactory.CreateLogger<FhirToDataLakeOrchestratorJob>());
                     }
->>>>>>> ec52f950
                 }
             }
             catch (Exception e)
