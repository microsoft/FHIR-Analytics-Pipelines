--- conflicted
+++ resolved
@@ -355,13 +355,6 @@
                     "value": "[if(variables('deployFhirToDatalake'), parameters('serverAuthentication'), '')]"
                 },
                 {
-<<<<<<< HEAD
-                    "name": "dataSource__type",
-                    "value": "[parameters('dataSourceType')]"
-                },
-                {
-=======
->>>>>>> 2b9ecbd4
                     "name": "dataSource__dicomServer__serverUrl",
                     "value": "[if(variables('deployDicomToDatalake'), parameters('dicomServerUrl'), '')]"
                 },
